--- conflicted
+++ resolved
@@ -1,12 +1,8 @@
 
 from pytest import raises
 
-<<<<<<< HEAD
-from glom import glom, Path, S, T, A, PathAccessError, GlomError, BadSpec, Or
-=======
-from glom import glom, Path, S, T, A, PathAccessError, GlomError, BadSpec, Assign, Delete
+from glom import glom, Path, S, T, A, PathAccessError, GlomError, BadSpec, Or, Assign, Delete
 from glom import core
->>>>>>> 032f2528
 
 def test_list_path_access():
     assert glom(list(range(10)), Path(1)) == 1
