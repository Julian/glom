"""By default, glom aims to safely return a transformed copy of your
data. But sometimes you really need to transform an existing object.

When you already have a large or complex bit of nested data that you
are sure you want to modify in-place, glom has you covered, with the
:func:`~glom.assign` function, and the :func:`~glom.Assign` specifier
type.

"""
import operator
from pprint import pprint

from .core import Path, T, S, Spec, glom, UnregisteredTarget, GlomError, PathAccessError, UP
<<<<<<< HEAD
from .core import TType, register_op, TargetRegistry, bbrepr, PathAssignError, arg_val
=======
from .core import TType, register_op, TargetRegistry, bbrepr, PathAssignError, _assign_op
>>>>>>> 032f2528

try:
    basestring
except NameError:
    basestring = str


if getattr(__builtins__, '__dict__', None) is not None:
    # pypy's __builtins__ is a module, as is CPython's REPL, but at
    # normal execution time it's a dict?
    __builtins__ = __builtins__.__dict__


class PathDeleteError(PathAssignError):
    """This :exc:`GlomError` subtype is raised when an assignment fails,
    stemming from an :func:`~glom.delete` call or other
    :class:`~glom.Delete` usage.

    One example would be deleting an out-of-range position in a list::

      >>> delete(["short", "list"], Path(5))
      Traceback (most recent call last):
      ...
      PathDeleteError: could not delete 5 on object at Path(), got error: IndexError(...

    Other assignment failures could be due to deleting a read-only
    ``@property`` or exception being raised inside a ``__delattr__()``.

    """
    def get_message(self):
        return ('could not delete %r on object at %r, got error: %r'
                % (self.dest_name, self.path, self.exc))


def _apply_for_each(func, path, val):
    layers = path.path_t.__stars__()
    if layers:
        for i in range(layers - 1):
            val = sum(val, [])  # flatten out the extra layers
        for inner in val:
            func(inner)
    else:
        func(val)


class Assign(object):
    """*New in glom 18.3.0*

    The ``Assign`` specifier type enables glom to modify the target,
    performing a "deep-set" to mirror glom's original deep-get use
    case.

    ``Assign`` can be used to perform spot modifications of large data
    structures when making a copy is not desired::

      # deep assignment into a nested dictionary
      >>> target = {'a': {}}
      >>> spec = Assign('a.b', 'value')
      >>> _ = glom(target, spec)
      >>> pprint(target)
      {'a': {'b': 'value'}}

    The value to be assigned can also be a :class:`~glom.Spec`, which
    is useful for copying values around within the data structure::

      # copying one nested value to another
      >>> _ = glom(target, Assign('a.c', Spec('a.b')))
      >>> pprint(target)
      {'a': {'b': 'value', 'c': 'value'}}

    Another handy use of Assign is to deep-apply a function::

      # sort a deep nested list
      >>> target={'a':{'b':[3,1,2]}}
      >>> _ = glom(target, Assign('a.b', Spec(('a.b',sorted))))
      >>> pprint(target)
      {'a': {'b': [1, 2, 3]}}

    Like many other specifier types, ``Assign``'s destination path can be
    a :data:`~glom.T` expression, for maximum control::

      # changing the error message of an exception in an error list
      >>> err = ValueError('initial message')
      >>> target = {'errors': [err]}
      >>> _ = glom(target, Assign(T['errors'][0].args, ('new message',)))
      >>> str(err)
      'new message'

    ``Assign`` has built-in support for assigning to attributes of
    objects, keys of mappings (like dicts), and indexes of sequences
    (like lists). Additional types can be registered through
    :func:`~glom.register()` using the ``"assign"`` operation name.

    Attempting to assign to an immutable structure, like a
    :class:`tuple`, will result in a
    :class:`~glom.PathAssignError`. Attempting to assign to a path
    that doesn't exist will raise a :class:`~PathAccessError`.

    To automatically backfill missing structures, you can pass a
    callable to the *missing* argument. This callable will be called
    for each path segment along the assignment which is not
    present.

       >>> target = {}
       >>> assign(target, 'a.b.c', 'hi', missing=dict)
       {'a': {'b': {'c': 'hi'}}}

    """
    def __init__(self, path, val, missing=None):
        # TODO: an option like require_preexisting or something to
        # ensure that a value is mutated, not just added. Current
        # workaround is to do a Check().
        if isinstance(path, basestring):
            path = Path.from_text(path)
        elif type(path) is TType:
            path = Path(path)
        elif not isinstance(path, Path):
            raise TypeError('path argument must be a .-delimited string, Path, T, or S')

        try:
            self.op, self.arg = path.items()[-1]
        except IndexError:
            raise ValueError('path must have at least one element')
        self._orig_path = path
        self.path = path[:-1]

        if self.op not in '[.P':
            # maybe if we add null-coalescing this should do something?
            raise ValueError('last part of path must be setattr or setitem')
        self.val = val

        if missing is not None:
            if not callable(missing):
                raise TypeError('expected missing to be callable, not %r' % (missing,))
        self.missing = missing

    def glomit(self, target, scope):
        val = arg_val(target, self.val, scope)

        op, arg, path = self.op, self.arg, self.path
        if self.path.startswith(S):
            dest_target = scope[UP]
            dest_path = self.path.from_t()
        else:
            dest_target = target
            dest_path = self.path
        try:
            dest = scope[glom](dest_target, dest_path, scope)
        except PathAccessError as pae:
            if not self.missing:
                raise

            remaining_path = self._orig_path[pae.part_idx + 1:]
            val = scope[glom](self.missing(), Assign(remaining_path, val, missing=self.missing), scope)

            op, arg = self._orig_path.items()[pae.part_idx]
            path = self._orig_path[:pae.part_idx]
            dest = scope[glom](dest_target, path, scope)

        # TODO: forward-detect immutable dest?
        _apply = lambda dest: _assign_op(
            dest=dest, op=op, arg=arg, val=val, path=path, scope=scope)
        _apply_for_each(_apply, path, dest)

        return target

    def __repr__(self):
        cn = self.__class__.__name__
        if self.missing is None:
            return '%s(%r, %r)' % (cn, self._orig_path, self.val)
        return '%s(%r, %r, missing=%s)' % (cn, self._orig_path, self.val, bbrepr(self.missing))


def assign(obj, path, val, missing=None):
    """*New in glom 18.3.0*

    The ``assign()`` function provides convenient "deep set"
    functionality, modifying nested data structures in-place::

      >>> target = {'a': [{'b': 'c'}, {'d': None}]}
      >>> _ = assign(target, 'a.1.d', 'e')  # let's give 'd' a value of 'e'
      >>> pprint(target)
      {'a': [{'b': 'c'}, {'d': 'e'}]}

    Missing structures can also be automatically created with the
    *missing* parameter. For more information and examples, see the
    :class:`~glom.Assign` specifier type, which this function wraps.
    """
    return glom(obj, Assign(path, val, missing=missing))


_ALL_BUILTIN_TYPES = [v for v in __builtins__.values() if isinstance(v, type)]
_BUILTIN_BASE_TYPES = [v for v in _ALL_BUILTIN_TYPES
                       if not issubclass(v, tuple([t for t in _ALL_BUILTIN_TYPES
                                                   if t not in (v, type, object)]))]
_UNASSIGNABLE_BASE_TYPES = tuple(set(_BUILTIN_BASE_TYPES)
                                 - set([dict, list, BaseException, object, type]))


def _set_sequence_item(target, idx, val):
    target[int(idx)] = val


def _assign_autodiscover(type_obj):
    # TODO: issubclass or "in"?
    if issubclass(type_obj, _UNASSIGNABLE_BASE_TYPES):
        return False

    if callable(getattr(type_obj, '__setitem__', None)):
        if callable(getattr(type_obj, 'index', None)):
            return _set_sequence_item
        return operator.setitem

    return setattr


register_op('assign', auto_func=_assign_autodiscover, exact=False)


class Delete(object):
    """
    In addition to glom's core "deep-get" and ``Assign``'s "deep-set",
    the ``Delete`` specifier type performs a "deep-del", which can
    remove items from larger data structures by key, attribute, and
    index.

    >>> target = {'dict': {'x': [5, 6, 7]}}
    >>> glom(target, Delete('dict.x.1'))
    {'dict': {'x': [5, 7]}}
    >>> glom(target, Delete('dict.x'))
    {'dict': {}}

    If a target path is missing, a :exc:`PathDeleteError` will be
    raised. To ignore missing targets, use the ``ignore_missing``
    flag:

    >>> glom(target, Delete('does_not_exist', ignore_missing=True))
    {'dict': {}}

    ``Delete`` has built-in support for deleting attributes of
    objects, keys of dicts, and indexes of sequences
    (like lists). Additional types can be registered through
    :func:`~glom.register()` using the ``"delete"`` operation name.

    .. versionadded:: 20.5.0
    """
    def __init__(self, path, ignore_missing=False):
        if isinstance(path, basestring):
            path = Path.from_text(path)
        elif type(path) is TType:
            path = Path(path)
        elif not isinstance(path, Path):
            raise TypeError('path argument must be a .-delimited string, Path, T, or S')

        try:
            self.op, self.arg = path.items()[-1]
        except IndexError:
            raise ValueError('path must have at least one element')
        self._orig_path = path
        self.path = path[:-1]

        if self.op not in '[.P':
            raise ValueError('last part of path must be an attribute or index')

        self.ignore_missing = ignore_missing

    def _del_one(self, dest, op, arg, scope):
        if op == '[':
            try:
                del dest[arg]
            except IndexError as e:
                if not self.ignore_missing:
                    raise PathDeleteError(e, self.path, arg)
        elif op == '.':
            try:
                delattr(dest, arg)
            except AttributeError as e:
                if not self.ignore_missing:
                    raise PathDeleteError(e, self.path, arg)
        elif op == 'P':
            _delete = scope[TargetRegistry].get_handler('delete', dest)
            try:
                _delete(dest, arg)
            except Exception as e:
                if not self.ignore_missing:
                    raise PathDeleteError(e, self.path, arg)

    def glomit(self, target, scope):
        op, arg, path = self.op, self.arg, self.path
        if self.path.startswith(S):
            dest_target = scope[UP]
            dest_path = self.path.from_t()
        else:
            dest_target = target
            dest_path = self.path
        try:
            dest = scope[glom](dest_target, dest_path, scope)
        except PathAccessError as pae:
            if not self.ignore_missing:
                raise
        else:
            _apply_for_each(lambda dest: self._del_one(dest, op, arg, scope), path, dest)

        return target

    def __repr__(self):
        cn = self.__class__.__name__
        return '%s(%r)' % (cn, self._orig_path)


def delete(obj, path, ignore_missing=False):
    """
    The ``delete()`` function provides "deep del" functionality,
    modifying nested data structures in-place::

      >>> target = {'a': [{'b': 'c'}, {'d': None}]}
      >>> delete(target, 'a.0.b')
      {'a': [{}, {'d': None}]}

    Attempting to delete missing keys, attributes, and indexes will
    raise a :exc:`PathDeleteError`. To ignore these errors, use the
    *ignore_missing* argument::

      >>> delete(target, 'does_not_exist', ignore_missing=True)
      {'a': [{}, {'d': None}]}

    For more information and examples, see the :class:`~glom.Delete`
    specifier type, which this convenience function wraps.

    .. versionadded:: 20.5.0
    """
    return glom(obj, Delete(path, ignore_missing=ignore_missing))


def _del_sequence_item(target, idx):
    del target[int(idx)]


def _delete_autodiscover(type_obj):
    if issubclass(type_obj, _UNASSIGNABLE_BASE_TYPES):
        return False

    if callable(getattr(type_obj, '__delitem__', None)):
        if callable(getattr(type_obj, 'index', None)):
            return _del_sequence_item
        return operator.delitem
    return delattr


register_op('delete', auto_func=_delete_autodiscover, exact=False)<|MERGE_RESOLUTION|>--- conflicted
+++ resolved
@@ -11,11 +11,8 @@
 from pprint import pprint
 
 from .core import Path, T, S, Spec, glom, UnregisteredTarget, GlomError, PathAccessError, UP
-<<<<<<< HEAD
-from .core import TType, register_op, TargetRegistry, bbrepr, PathAssignError, arg_val
-=======
-from .core import TType, register_op, TargetRegistry, bbrepr, PathAssignError, _assign_op
->>>>>>> 032f2528
+from .core import TType, register_op, TargetRegistry, bbrepr, PathAssignError, arg_val, _assign_op
+
 
 try:
     basestring
