
from glom.core import (glom,
                       register,
                       Glommer,
                       OMIT,
                       Path,
                       Literal,
                       Coalesce,
                       Inspect,
                       GlomError,
                       PathAccessError,
                       CoalesceError,
                       UnregisteredTarget,
                       CheckError,
                       Call,
<<<<<<< HEAD
                       Spec,
=======
                       Check,
>>>>>>> 8960c328
                       T, S)<|MERGE_RESOLUTION|>--- conflicted
+++ resolved
@@ -2,20 +2,17 @@
 from glom.core import (glom,
                        register,
                        Glommer,
+                       Call,
+                       Spec,
                        OMIT,
+                       Check,
                        Path,
                        Literal,
                        Coalesce,
                        Inspect,
                        GlomError,
+                       CheckError,
                        PathAccessError,
                        CoalesceError,
                        UnregisteredTarget,
-                       CheckError,
-                       Call,
-<<<<<<< HEAD
-                       Spec,
-=======
-                       Check,
->>>>>>> 8960c328
                        T, S)