--- conflicted
+++ resolved
@@ -23,12 +23,9 @@
 
 from glom.reduction import Sum, Fold, Flatten, flatten, FoldError, Merge, merge
 from glom.mutation import Assign, assign, PathAssignError
-<<<<<<< HEAD
 from glom.var import Let
-=======
 
 # there's no -ion word that really fits what "streaming" means.
 # generation, production, iteration, all have more relevant meanings
 # elsewhere. (maybe procrastination :P)
-from glom.streaming import Iter
->>>>>>> 41c9752d
+from glom.streaming import Iter