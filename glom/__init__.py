
from glom.core import (glom,
                       Fill,
                       Auto,
                       register,
                       Glommer,
                       Call,
                       Invoke,
                       Spec,
                       Ref,
                       OMIT,  # backwards compat
                       SKIP,
                       STOP,
                       UP,
                       ROOT,
                       MODE,
                       Check,
                       Path,
                       Literal,
                       Coalesce,
                       Inspect,
                       GlomError,
                       CheckError,
                       PathAccessError,
                       CoalesceError,
                       UnregisteredTarget,
                       T, S)

from glom.reduction import Sum, Fold, Flatten, flatten, FoldError, Merge, merge
<<<<<<< HEAD
from glom.mutation import Assign, assign, PathAssignError
from glom.matching import *
=======
from glom.mutation import Assign, Delete, assign, delete, PathAssignError, PathDeleteError
>>>>>>> afec1ed1

# there's no -ion word that really fits what "streaming" means.
# generation, production, iteration, all have more relevant meanings
# elsewhere. (maybe procrastination :P)
from glom.streaming import Iter<|MERGE_RESOLUTION|>--- conflicted
+++ resolved
@@ -27,12 +27,8 @@
                        T, S)
 
 from glom.reduction import Sum, Fold, Flatten, flatten, FoldError, Merge, merge
-<<<<<<< HEAD
-from glom.mutation import Assign, assign, PathAssignError
 from glom.matching import *
-=======
 from glom.mutation import Assign, Delete, assign, delete, PathAssignError, PathDeleteError
->>>>>>> afec1ed1
 
 # there's no -ion word that really fits what "streaming" means.
 # generation, production, iteration, all have more relevant meanings
