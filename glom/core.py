"""*glom gets results.*

If there was ever a Python example of "big things come in small
packages", ``glom`` might be it.

The ``glom`` package has one central entrypoint,
:func:`glom.glom`. Everything else in the package revolves around that
one function.

A couple of conventional terms you'll see repeated many times below:

* **target** - glom is built to work on any data, so we simply
  refer to the object being accessed as the *"target"*
* **spec** - *(aka "glomspec", short for specification)* The
  accompanying template used to specify the structure of the return
  value.

Now that you know the terms, let's take a look around glom's powerful
semantics.

"""

from __future__ import print_function

import sys
import pdb
import weakref
import operator
from abc import ABCMeta
from pprint import pprint
from collections import OrderedDict

from boltons.typeutils import make_sentinel

PY2 = (sys.version_info[0] == 2)
if PY2:
    _AbstractIterableBase = object
    from .chainmap_backport import ChainMap
else:
    basestring = str
    _AbstractIterableBase = ABCMeta('_AbstractIterableBase', (object,), {})
    from collections import ChainMap


_MISSING = make_sentinel('_MISSING')
OMIT =  make_sentinel('OMIT')
OMIT.__doc__ = """
The ``OMIT`` singleton can be returned from a function or included
via a :class:`~glom.Literal` to cancel assignment into the output
object.

>>> target = {'a': 'b'}
>>> spec = {'a': lambda t: t['a'] if t['a'] == 'a' else OMIT}
>>> glom(target, spec)
{}
>>> target = {'a': 'a'}
>>> glom(target, spec)
{'a': 'a'}

Mostly used to drop keys from dicts (as above) or filter objects from
lists.

"""


class GlomError(Exception):
    """The base exception for all the errors that might be raised from
    :func:`glom` processing logic.

    By default, exceptions raised from within functions passed to glom
    (e.g., ``len``, ``sum``, any ``lambda``) will not be wrapped in a
    GlomError.
    """
    pass


class PathAccessError(AttributeError, KeyError, IndexError, GlomError):
    """This :exc:`GlomError` subtype represents a failure to access an
    attribute as dictated by the spec. The most commonly-seen error
    when using glom, it maintains a copy of the original exception and
    produces a readable error message for easy debugging.

    If you see this error, you may want to:

       * Check the target data is accurate using :class:`~glom.Inspect`
       * Catch the exception and return a semantically meaningful error message
       * Use :class:`glom.Coalesce` to specify a default
       * Use the top-level ``default`` kwarg on :func:`~glom.glom()`

    In any case, be glad you got this error and not the one it was
    wrapping!

    Args:
       exc (Exception): The error that arose when we tried to access
          *path*. Typically an instance of KeyError, AttributeError,
          IndexError, or TypeError, and sometimes others.
       path (Path): The full Path glom was in the middle of accessing
          when the error occurred.
       part_idx (int): The index of the part of the *path* that caused
          the error.

    >>> target = {'a': {'b': None}}
    >>> glom(target, 'a.b.c')
    Traceback (most recent call last):
    ...
    PathAccessError: could not access 'c', part 2 of Path('a', 'b', 'c'), got error: ...

    """
    def __init__(self, exc, path, part_idx):
        self.exc = exc
        self.path = path
        self.part_idx = part_idx

    def __repr__(self):
        cn = self.__class__.__name__
        return '%s(%r, %r, %r)' % (cn, self.exc, self.path, self.part_idx)

    def __str__(self):
        return ('could not access %r, part %r of %r, got error: %r'
                % (self.path[self.part_idx], self.part_idx, self.path, self.exc))


class CoalesceError(GlomError):
    """This :exc:`GlomError` subtype is raised from within a
    :class:`Coalesce` spec's processing, when none of the subspecs
    match and no default is provided.

    The exception object itself keeps track of several values which
    may be useful for processing:

    Args:
       coal_obj (Coalesce): The original failing spec, see
          :class:`Coalesce`'s docs for details.
       skipped (list): A list of ignored values and exceptions, in the
          order that their respective subspecs appear in the original
          *coal_obj*.
       path: Like many GlomErrors, this exception knows the path at
          which it occurred.

    >>> target = {}
    >>> glom(target, Coalesce('a', 'b'))
    Traceback (most recent call last):
    ...
    CoalesceError: no valid values found. Tried ('a', 'b') and got (PathAccessError, PathAccessError) ...
    """
    def __init__(self, coal_obj, skipped, path):
        self.coal_obj = coal_obj
        self.skipped = skipped
        self.path = path

    def __repr__(self):
        cn = self.__class__.__name__
        return '%s(%r, %r, %r)' % (cn, self.coal_obj, self.skipped, self.path)

    def __str__(self):
        missed_specs = tuple(self.coal_obj.subspecs)
        skipped_vals = [v.__class__.__name__
                        if isinstance(v, self.coal_obj.skip_exc)
                        else '<skipped %s>' % v.__class__.__name__
                        for v in self.skipped]
        msg = ('no valid values found. Tried %r and got (%s)'
               % (missed_specs, ', '.join(skipped_vals)))
        if self.coal_obj.skip is not _MISSING:
            msg += ', skip set to %r' % (self.coal_obj.skip,)
        if self.coal_obj.skip_exc is not GlomError:
            msg += ', skip_exc set to %r' % (self.coal_obj.skip_exc,)
        if self.path is not None:
            msg += ' (at path %r)' % (self.path,)
        return msg


class UnregisteredTarget(GlomError):
    """This :class:`GlomError` subtype is raised when a spec calls for an
    unsupported action on a target type. For instance, trying to
    iterate on an non-iterable target:

    >>> glom(object(), ['a.b.c'])
    Traceback (most recent call last):
    ...
    UnregisteredTarget: target type 'object' not registered for 'iterate', expected one of registered types: (...)

    It should be noted that this is a pretty uncommon occurrence in
    production glom usage. See the :ref:`setup-and-registration`
    section for details on how to avoid this error.

    An UnregisteredTarget takes and tracks a few values:

    Args:
       op (str): The name of the operation being performed ('get' or 'iterate')
       target_type (type): The type of the target being processed.
       type_map (dict): A mapping of target types that do support this operation
       path: The path at which the error occurred.

    """
    def __init__(self, op, target_type, type_map, path):
        self.op = op
        self.target_type = target_type
        self.type_map = type_map
        self.path = path

    def __repr__(self):
        cn = self.__class__.__name__
        return ('%s(%r, %r, %r, %r)'
                % (cn, self.op, self.target_type, self.type_map, self.path))

    def __str__(self):
        if not self.type_map:
            return ("glom() called without registering any types. see glom.register()"
                    " or Glommer's constructor for details.")
        reg_types = sorted([t.__name__ for t, h in self.type_map.items()
                            if getattr(h, self.op, None)])
        reg_types_str = '()' if not reg_types else ('(%s)' % ', '.join(reg_types))
        msg = ("target type %r not registered for '%s', expected one of"
               " registered types: %s" % (self.target_type.__name__, self.op, reg_types_str))
        if self.path:
            msg += ' (at %r)' % (self.path,)
        return msg


class TargetHandler(object):
    """The TargetHandler is a construct used internally to register
    general actions on types of targets. The logic for matching a
    target to its handler based on type is in
    :meth:`Glommer._get_handler()`.

    """
    def __init__(self, type_obj, get=None, iterate=None):
        self.type = type_obj
        if iterate is None:
            if callable(getattr(type_obj, '__iter__', None)):
                iterate = iter
            else:
                iterate = False
        if iterate is not False and not callable(iterate):
            raise ValueError('expected iterable type or callable for iterate, not: %r'
                             % iterate)
        self.iterate = iterate
        if get is None:
            get = getattr
        if get is not False and not callable(get):
            raise ValueError('expected callable for get, not: %r' % (get,))
        self.get = get

    def __repr__(self):
        return ('<%s object type=%s get=%s iterate=%s>'
                % (self.__class__.__name__,
                   self.type.__name__,
                   self.get and self.get.__name__,
                   self.iterate and self.iterate.__name__))


class Path(object):
    """Path objects specify explicit paths when the default ``'a.b.c'``-style
    general access syntax won't work or isn't desirable.
    Use this to wrap ints, datetimes, and other valid keys, as well as
    strings with dots that shouldn't be expanded.
    >>> target = {'a': {'b': 'c', 'd.e': 'f', 2: 3}}
    >>> glom(target, Path('a', 2))
    3
    >>> glom(target, Path('a', 'd.e'))
    'f'
    """
    def __init__(self, *path_parts):
        path_t = T
        for part in path_parts:
            if isinstance(part, Path):
                part = part.path_t
            if isinstance(part, _TType):
                sub_parts = _T_PATHS[part]
                if sub_parts[0] is not T:
                    raise ValueError('path segment must be path from T, not %r'
                                     % sub_parts[0])
                i = 1
                while i < len(sub_parts):
                    path_t = _t_child(path_t, sub_parts[i], sub_parts[i + 1])
                    i += 2
            else:
                path_t = _t_child(path_t, 'P', part)
        self.path_t = path_t

    def append(self, part):
        assert not isinstance(part, _TType), "call extend or +?"
        assert not isinstance(part, Path), "call extend or +?"
        self.path_t = _t_child(self.path_t, 'P', part)

    def _handler(self, target, scope):
        return _t_eval(self.path_t, target, scope)

    def __getitem__(self, idx):
        # used by PathAccessError
        # 1 + skips the first T/S and operator
        return _T_PATHS[self.path_t][(1 + idx) * 2]

    def __repr__(self):
        return _format_path(_T_PATHS[self.path_t][1:])


def _format_path(t_path):
    path_parts, cur_t_path = [], []
    i = 0
    while i < len(t_path):
        op, arg = t_path[i], t_path[i + 1]
        i += 2
        if op == 'P':
            if cur_t_path:
                path_parts.append(cur_t_path)
                cur_t_path = []
            path_parts.append(arg)
        else:
            cur_t_path.append(op)
            cur_t_path.append(arg)
    if path_parts and cur_t_path:
        path_parts.append(cur_t_path)

    if path_parts or not cur_t_path:
        return 'Path(%s)' % ', '.join([_format_t(part)
                                       if type(part) is list else repr(part)
                                       for part in path_parts])
    return _format_t(cur_t_path)


class Literal(object):
    """Literal objects specify literal values in rare cases when part of
    the spec should not be interpreted as a glommable
    subspec. Wherever a Literal object is encountered in a spec, it is
    replaced with its wrapped *value* in the output.

    >>> target = {'a': {'b': 'c'}}
    >>> spec = {'a': 'a.b', 'readability': Literal('counts')}
    >>> pprint(glom(target, spec))
    {'a': 'c', 'readability': 'counts'}

    Instead of accessing ``'counts'`` as a key like it did with
    ``'a.b'``, :func:`~glom.glom` just unwrapped the literal and
    included the value.

    :class:`~glom.Literal` takes one argument, the literal value that should appear
    in the glom output.

    This could also be achieved with a callable, e.g., ``lambda x:
    'literal_string'`` in the spec, but using a :class:`~glom.Literal`
    object adds explicitness, code clarity, and a clean :func:`repr`.

    """
    def __init__(self, value):
        self.value = value

    def __repr__(self):
        cn = self.__class__.__name__
        return '%s(%r)' % (cn, self.value)


class Spec(object):
    """Spec objects are the complement to Literals, wrapping a value
    and marking that it should be interpreted as a glom spec, rather
    than a literal value in places where it would be interpreted as
    a value by default. (Such as T[key], Call(func) where key and
    func are assumed to be literal values and not specs.)

    Args:
        value: The glom spec.
    """
    def __init__(self, value):
        self.value = value

    def __repr__(self):
        cn = self.__class__.__name__
        return '%s(%r)' % (cn, self.value)


class Coalesce(object):
    """Coalesce objects specify fallback behavior for a list of
    subspecs.

    Subspecs are passed as positional arguments, and keyword arguments
    control defaults. Each subspec is evaluated in turn, and if none
    match, a :exc:`CoalesceError` is raised, or a default is returned,
    depending on the options used.

    .. note::

      This operation may seem very familar if you have experience with
      `SQL`_ or even `C# and others`_.


    In practice, this fallback behavior's simplicity is only surpassed
    by its utility:

    >>> target = {'c': 'd'}
    >>> glom(target, Coalesce('a', 'b', 'c'))
    'd'

    glom tries to get ``'a'`` from ``target``, but gets a
    KeyError. Rather than raise a :exc:`~glom.PathAccessError` as usual,
    glom *coalesces* into the next subspec, ``'b'``. The process
    repeats until it gets to ``'c'``, which returns our value,
    ``'d'``. If our value weren't present, we'd see:

    >>> target = {}
    >>> glom(target, Coalesce('a', 'b'))
    Traceback (most recent call last):
    ...
    CoalesceError: no valid values found. Tried ('a', 'b') and got (PathAccessError, PathAccessError) ...

    Same process, but because ``target`` is empty, we get a
    :exc:`CoalesceError`. If we want to avoid an exception, and we
    know which value we want by default, we can set *default*:

    >>> target = {}
    >>> glom(target, Coalesce('a', 'b', 'c'), default='d-fault')
    'd-fault'

    ``'a'``, ``'b'``, and ``'c'`` weren't present so we got ``'d-fault'``.

    Args:

       subspecs: One or more glommable subspecs
       default: A value to return if no subspec results in a valid value
       skip: A value, tuple of values, or predicate function
         representing values to ignore
       skip_exc: An exception or tuple of exception types to catch and
         move on to the next subspec. Defaults to :exc:`GlomError`, the
         parent type of all glom runtime exceptions.

    If all subspecs produce skipped values or exceptions, a
    :exc:`CoalesceError` will be raised. For more examples, check out
    the :doc:`tutorial`, which makes extensive use of Coalesce.

    .. _SQL: https://en.wikipedia.org/w/index.php?title=Null_(SQL)&oldid=833093792#COALESCE
    .. _C# and others: https://en.wikipedia.org/w/index.php?title=Null_coalescing_operator&oldid=839493322#C#

    """
    def __init__(self, *subspecs, **kwargs):
        self.subspecs = subspecs
        self.default = kwargs.pop('default', _MISSING)
        self.skip = kwargs.pop('skip', _MISSING)
        if self.skip is _MISSING:
            self.skip_func = lambda v: False
        elif callable(self.skip):
            self.skip_func = self.skip
        elif isinstance(self.skip, tuple):
            self.skip_func = lambda v: v in self.skip
        else:
            self.skip_func = lambda v: v == self.skip
        self.skip_exc = kwargs.pop('skip_exc', GlomError)
        if kwargs:
            raise TypeError('unexpected keyword args: %r' % (sorted(kwargs.keys()),))

    def _handler(self, target, scope):
        skipped = []
        for subspec in self.subspecs:
            try:
                ret = scope[glom](target, subspec, scope)
                if not self.skip_func(ret):
                    break
                skipped.append(ret)
            except self.skip_exc as e:
                skipped.append(e)
                continue
        else:
            if self.default is not _MISSING:
                ret = self.default
            else:
                raise CoalesceError(self, skipped, scope[Path])
        return ret


class Inspect(object):
    """The :class:`~glom.Inspect` specifier type provides a way to get
    visibility into glom's evaluation of a specification, enabling
    debugging of those tricky problems that may arise with unexpected
    data.

    :class:`~glom.Inspect` can be inserted into an existing spec in one of two
    ways. First, as a wrapper around the spec in question, or second,
    as an argument-less placeholder wherever a spec could be.

    :class:`~glom.Inspect` supports several modes, controlled by
    keyword arguments. Its default, no-argument mode, simply echos the
    state of the glom at the point where it appears:

      >>> target = {'a': {'b': {}}}
      >>> val = glom(target, Inspect('a.b'))  # wrapping a spec
      ---
      path:   ['a.b']
      target: {'a': {'b': {}}}
      output: {}
      ---

    Debugging behavior aside, :class:`~glom.Inspect` has no effect on
    values in the target, spec, or result.

    Args:
       echo (bool): Whether to print the path, target, and output of
         each inspected glom. Defaults to True.
       recursive (bool): Whether or not the Inspect should be applied
         at every level, at or below the spec that it wraps. Defaults
         to False.
       breakpoint (bool): This flag controls whether a debugging prompt
         should appear before evaluating each inspected spec. Can also
         take a callable. Defaults to False.
       post_mortem (bool): This flag controls whether exceptions
         should be caught and interactively debugged with :mod:`pdb` on
         inspected specs.

    All arguments above are keyword-only to avoid overlap with a
    wrapped spec.

    .. note::

       Just like ``pdb.set_trace()``, be careful about leaving stray
       ``Inspect()`` instances in production glom specs.

    """
    def __init__(self, *a, **kw):
        self.wrapped = a[0] if a else Path()
        self.recursive = kw.pop('recursive', False)
        self.echo = kw.pop('echo', True)
        breakpoint = kw.pop('breakpoint', False)
        if breakpoint is True:
            breakpoint = pdb.set_trace
        if breakpoint and not callable(breakpoint):
            raise TypeError('breakpoint expected bool or callable, not: %r' % breakpoint)
        self.breakpoint = breakpoint
        post_mortem = kw.pop('post_mortem', False)
        if post_mortem is True:
            post_mortem = pdb.post_mortem
        if post_mortem and not callable(post_mortem):
            raise TypeError('post_mortem expected bool or callable, not: %r' % post_mortem)
        self.post_mortem = post_mortem

    def __repr__(self):
        return '<INSPECT>'

    def _handler(self, target, scope):
        # stash the real handler under Inspect,
        # and replace the child handler with a trace callback
        scope[Inspect] = scope[glom]
        scope[glom] = self._trace
        return scope[glom](target, self.wrapped, scope)

    def _trace(self, target, spec, scope):
        if not self.recursive:
            scope[glom] = scope[Inspect]
        if self.echo:
            print('---')
            print('path:  ', scope[Path] + [spec])
            print('target:', target)
        if self.breakpoint:
            self.breakpoint()
        try:
            ret = scope[Inspect](target, self.wrapped, scope)
        except Exception:
            if self.post_mortem:
                self.post_mortem()
            raise
        if self.echo:
            print('output:', ret)
            print('---')
        return ret


class Call(object):
    """:class:`Call` specifies when a target should be passed to a function,
    *func*.

    :class:`Call` is similar to :func:`~functools.partial` in that
    it is no more powerful than ``lambda`` or other functions, but
    it is designed to be more readable, with a better ``repr``.

    Args:
       func (callable): a function or other callable to be called with
          the target

    :class:`Call` combines well with :attr:`~glom.T` to construct objects. For
    instance, to generate a dict and then pass it to a constructor:

    >>> class ExampleClass(object):
    ...    def __init__(self, attr):
    ...        self.attr = attr
    ...
    >>> target = {'attr': 3.14}
    >>> glom(target, Call(ExampleClass, kwargs=T)).attr
    3.14

    This does the same as ``glom(target, lambda target:
    ExampleClass(**target))``, but it's easy to see which one reads
    better.

    .. note::

       ``Call`` is mostly for functions. Use a :attr:`~glom.T` object
       if you need to call a method.

    """
    def __init__(self, func, args=None, kwargs=None):
        if not callable(func):
            raise TypeError('Call constructor expected func to be a callable,'
                            ' not: %r' % func)
        if args is None:
            args = ()
        if kwargs is None:
            kwargs = {}
        if not (callable(func) or isinstance(func, _TType)):
            raise TypeError('func must be a callable or child of T')
        self.func, self.args, self.kwargs = func, args, kwargs

    def _handler(self, target, scope):
        'run against the current target'
        def eval(t):
            if type(t) in (Spec, _TType):
                return scope[glom](target, t, scope)
            return t
        if type(self.args) is _TType:
            args = eval(self.args)
        else:
            args = [eval(a) for a in self.args]
        if type(self.kwargs) is _TType:
            kwargs = eval(self.kwargs)
        else:
            kwargs = {name: eval(val) for name, val in self.kwargs.items()}
        return eval(self.func)(*args, **kwargs)


    def __repr__(self):
        return 'Call(%r, args=%r, kwargs=%r)' % (self.func, self.args, self.kwargs)


class _TType(object):
    """``T``, short for "target". A singleton object that enables
    object-oriented expression of a glom specification.

    .. note::

       ``T`` is a singleton, and does not need to be constructed.

    Basically, think of ``T`` as your data's stunt double. Everything
    that you do to ``T`` will be recorded and executed during the
    :func:`glom` call. Take this example:

    >>> spec = T['a']['b']['c']
    >>> target = {'a': {'b': {'c': 'd'}}}
    >>> glom(target, spec)
    'd'

    So far, we've relied on the ``'a.b.c'``-style shorthand for
    access, or used the :class:`~glom.Path` objects, but if you want
    to explicitly do attribute and key lookups, look no further than
    ``T``.

    But T doesn't stop with unambiguous access. You can also call
    methods and perform almost any action you would with a normal
    object:

    >>> spec = ('a', (T['b'].items(), list))  # reviewed below
    >>> glom(target, spec)
    [('c', 'd')]

    A ``T`` object can go anywhere in the spec. As seen in the example
    above, we access ``'a'``, use a ``T`` to get ``'b'`` and iterate
    over its ``items``, turning them into a ``list``.

    You can even use ``T`` with :class:`~glom.Call` to construct objects:

    >>> class ExampleClass(object):
    ...    def __init__(self, attr):
    ...        self.attr = attr
    ...
    >>> target = {'attr': 3.14}
    >>> glom(target, Call(ExampleClass, kwargs=T)).attr
    3.14

    On a further note, while ``lambda`` works great in glom specs, and
    can be very handy at times, ``T`` and :class:`~glom.Call`
    eliminate the need for the vast majority of ``lambda`` usage with
    glom.

    Unlike ``lambda`` and other functions, ``T`` roundtrips
    beautifully and transparently:

    >>> T['a'].b['c']('success')
    T['a'].b['c']('success')

    .. note::

       While ``T`` is clearly useful, powerful, and here to stay, its
       semantics are still being refined. Currently, operations beyond
       method calls and attribute/item access are considered
       experimental and should not be relied upon.

       Error types and messages are also being rationalized to match
       those of :class:`glom.Path`.

    """
    __slots__ = ('__weakref__',)

    def __getattr__(self, name):
        if name.startswith('__'):
            raise AttributeError('T instances reserve dunder attributes')
        return _t_child(self, '.', name)

    def __getitem__(self, item):
        if item is UP:
            newpath = _T_PATHS[self][:-2]
            if not newpath:
                return T
            t = _TType()
            _T_PATHS[t] = _T_PATHS[self][:-2]
            return t
        return _t_child(self, '[', item)

    def __call__(self, *args, **kwargs):
        return _t_child(self, '(', (args, kwargs))

    def __repr__(self):
        return _format_t(_T_PATHS[self][1:])


def _format_t(path):
    def kwarg_fmt(kw):
        if isinstance(kw, str):
            return kw
        return repr(kw)
    prepr = ['T']
    i = 0
    while i < len(path):
        op, arg = path[i], path[i + 1]
        if op == '.':
            prepr.append('.' + arg)
        elif op == '[':
            prepr.append("[%r]" % (arg,))
        elif op == '(':
            args, kwargs = arg
            prepr.append("(%s)" % ", ".join([repr(a) for a in args] +
                                            ["%s=%r" % (kwarg_fmt(k), v)
                                             for k, v in kwargs.items()]))
        elif op == 'P':
            return _format_path(path)
        i += 2
    return "".join(prepr)


_T_PATHS = weakref.WeakKeyDictionary()


def _t_child(parent, operation, arg):
    t = _TType()
    _T_PATHS[t] = _T_PATHS[parent] + (operation, arg)
    return t


def _t_eval(_t, target, scope):
    t_path = _T_PATHS[_t]
    i = 1
    if t_path[0] is T:
        cur = target
    elif t_path[0] is S:
        cur = scope
    else:
        raise ValueError('_TType instance with invalid root object')
    while i < len(t_path):
        op, arg = t_path[i], t_path[i + 1]
        if type(arg) in (Spec, _TType):
            arg = scope[glom](target, arg, scope)
        if op == '.':
            try:
                cur = getattr(cur, arg)
            except AttributeError as e:
                raise PathAccessError(e, Path(_t), i // 2)
        elif op == '[':
            try:
                cur = cur[arg]
            except (KeyError, IndexError, TypeError) as e:
                raise PathAccessError(e, Path(_t), i // 2)
        elif op == 'P':
            # Path type stuff (fuzzy match)
            handler = scope[_TargetRegistry].get_handler(cur)
            if not handler.get:
                raise UnregisteredTarget(
                    'get', type(target), scope[_TargetRegistry]._type_map, path=t_path[2:i+2:2])
            try:
                cur = handler.get(cur, arg)
            except Exception as e:
                raise PathAccessError(e, Path(_t), i // 2)
        elif op == '(':
            args, kwargs = arg
            scope[Path] += t_path[2:i+2:2]
            cur = scope[glom](
                target, Call(cur, args, kwargs), scope)
            # call with target rather than cur,
            # because it is probably more intuitive
            # if args to the call "reset" their path
            # e.g. "T.a" should mean the same thing
            # in both of these specs: T.a and T.b(T.a)
        i += 2
    return cur


T = _TType()  # target aka Mr. T aka "this"
S = _TType()  # like T, but means grab stuff from Scope, not Target

_T_PATHS[T] = (T,)
_T_PATHS[S] = (S,)
UP = make_sentinel('UP')


class GlomCheckError(GlomError): pass


RAISE = make_sentinel('RAISE')  # flag object for "raise on check failure"


class Check(object):
    """Check objects are used to make assertions about the target data,
    and either pass through the data or raise exceptions if there is a
    problem.

    Args:

       specifier: a sub-spec to extract the data to which other assertions will
                  be checked (defaults to applying checks to the target itself)
       instance_of: a type or sequence of types to be checked with isinstance
       types: a type or sequence of types to be checked for exact match
       val: a value to be checked for match with ==
       vals: a sequence of values to be checked for match with ==
       default: an optional default to replace the value when the check fails
                (if default is not specified, GlomCheckError will be raised)
    """
    def __init__(self, specifier=T, instance_of=_MISSING, types=_MISSING,
                 val=_MISSING, vals=_MISSING, default=_MISSING):
            # TODO: do we really want types AND instances -- or is instance_of enough
            #   the main use case seems to be instanceof(True, int) vs type(True) == int
            # TODO: some kind of pressure-release callable "additional_checks"
            #   or something to let the user add more
            self.specifier = specifier
            self.instance_of = instance_of
            if instance_of is not _MISSING:
                isinstance(None, instance_of)  # TODO: better error message
            self.types = () if types is _MISSING else (types,) if isinstance(types, type) else types
            if val is not _MISSING:
                self.vals = val,
                # TODO: better error
                assert vals is _MISSING
            else:
                self.vals = vals
            self.default = RAISE if default is _MISSING else default

    # following the pattern here from Call; not sure if this is the best
    # but would like to develop a consistent API
    def __call__(self, target, path, inspector, recurse):
        returns = target
        errs = []  # TODO: accumulate errors across more than one
        if self.specifier is not T:
            target = recurse(target, self.specifier, path, inspector)
        if self.instance_of is not _MISSING:
            if not isinstance(target, self.instance_of):
                # TODO: can these early returns be done without so much copy-paste?
                # (early return to avoid potentially expensive or even error-causeing
                # string formats)
                if self.default is not RAISE:
                    return self.default
                errs.append('expected instance or subclass of {}, found instance of {}'.format(
                    self.instance_of, type(target)))
        if self.types and type(target) not in self.types:
            if self.default is not RAISE:
                return self.default
            errs.append('expected instance of {}, found instance of {}'.format(
                self.types, type(target)))
        if self.vals is not _MISSING:
            if target not in self.vals:  # TODO: "expected X" instead of "expected one of X," when only one item
                if self.default is not RAISE:
                    return self.default
                if len(self.vals) == 1:
                    errs.append("expected {}, found {}".format(self.vals[0], target))
                else:
                    errs.append('expected one of {}, found {}'.format(self.vals, target))
        if errs:
            raise GlomCheckError(errs)
        return returns


class _AbstractIterable(_AbstractIterableBase):
    __metaclass__ = ABCMeta
    @classmethod
    def __subclasshook__(cls, C):
        if C in (str, bytes):
            return False
        return callable(getattr(C, "__iter__", None))


def _get_sequence_item(target, index):
    return target[int(index)]


# handlers are 3-arg callables, with args (spec, target, scope)
# spec is the first argument for convenience in the case
# that the handler is a method of the spec type
def _handle_dict(spec, target, scope):
    ret = type(spec)() # TODO: works for dict + ordereddict, but sufficient for all?
    for field, subspec in spec.items():
        val = scope[glom](target, subspec, scope)
        if val is OMIT:
            continue
        ret[field] = val
    return ret


def _handle_list(spec, target, scope):
    subspec = spec[0]
    handler = scope[_TargetRegistry].get_handler(target)
    if not handler.iterate:
        raise UnregisteredTarget('iterate', type(target), scope[_TargetRegistry]._type_map, path=scope[Path])
    try:
        iterator = handler.iterate(target)
    except Exception as e:
        te = TypeError('failed to iterate on instance of type %r at %r (got %r)'
                        % (target.__class__.__name__, Path(*scope[Path]), e))
        print(te)
        raise TypeError('failed to iterate on instance of type %r at %r (got %r)'
                        % (target.__class__.__name__, Path(*scope[Path]), e))
    ret = []
    for i, t in enumerate(iterator):
        val = scope[glom](t, subspec, scope.new_child({Path: scope[Path] + [i]}))
        if val is OMIT:
            continue
        ret.append(val)
    return ret


def _handle_tuple(spec, target, scope):
    res = target
    for subspec in spec:
        res = scope[glom](res, subspec, scope)
        if not isinstance(subspec, list):
            scope[Path] += [getattr(subspec, '__name__', subspec)]
    return res


class _SpecRegistry(object):
    '''
    responsible for registration of spec types
    '''
    def __init__(self, specs):
        '''
        specs should be ((type, handler), (type, handler), ...)
        '''
        self.specs = specs

    def get_handler(self, spec):
        'return handler callable that was registered or None'
        for type_, handler in self.specs:
            if type_ is callable and callable(spec):
                return handler
            if type_ is not callable and isinstance(spec, type_):
                return handler
        raise TypeError('no handler for specs of type %s; expected one of %s'
                        % (type(spec), ','.join([e[1] for e in self.specs
                                                 if e[1] is not callable]
                                                + ['callable'])))
        # TODO: don't lose anything from older error message
        # raise TypeError('expected spec to be dict, list, tuple,'
        #                 ' callable, string, or other specifier type,'
        #                 ' not: %r'% spec)


    def register(self, spec_type, spec_handler):
        '''
        given a spec_type and a handler callback
        that accepts (spec, target, scope),
        add the callback to this registry with
        highest precedence
        '''
        self.specs = ((spec_type, spec_handler),) + self.specs


_DEFAULT_SPEC_REGISTRY = _SpecRegistry((
    (Inspect, Inspect._handler),
    (dict, _handle_dict),
    (list, _handle_list),
    (tuple, _handle_tuple),
    (basestring, lambda spec, target, scope: Path(*spec.split('.'))._handler(target, scope)),
    (Path, Path._handler),
    (Coalesce, Coalesce._handler),
    (_TType, _t_eval),  # NOTE: must come before callable b/c T is also callable
    (Call, Call._handler),
    (callable, lambda spec, target, scope: spec(target)),
    (Literal, lambda spec, target, scope: spec.value),
    (Spec, lambda spec, target, scope: scope[glom](target, spec.value, scope)),
))


class _TargetRegistry(object):
    '''
    responsible for registration of target types for iteration
    and attribute walking
    '''
    def __init__(self, register_default_types=True):
        self._type_map = OrderedDict()
        self._type_tree = OrderedDict()  # see _register_fuzzy_type for details
        if register_default_types:
            self._register_default_types()
        self._unreg_handler = TargetHandler(None, get=False, iterate=False)

    def get_handler(self, obj):
        "return the closest-matching type config for an object *instance*, obj"
        try:
            return self._type_map[type(obj)]
        except KeyError:
            pass
        closest = self._get_closest_type(obj)
        if closest is None:
            return self._unreg_handler
        return self._type_map[closest]

    def _get_closest_type(self, obj, _type_tree=None):
        type_tree = _type_tree if _type_tree is not None else self._type_tree
        default = None
        for cur_type, sub_tree in type_tree.items():
            if isinstance(obj, cur_type):
                sub_type = self._get_closest_type(obj, _type_tree=sub_tree)
                ret = cur_type if sub_type is None else sub_type
                return ret
        return default

    def _register_default_types(self):
        self.register(object)
        self.register(dict, operator.getitem)
        self.register(list, _get_sequence_item)
        self.register(tuple, _get_sequence_item)
        self.register(_AbstractIterable, iterate=iter)

    def _register_fuzzy_type(self, new_type, _type_tree=None):
        """Build a "type tree", an OrderedDict mapping registered types to
        their subtypes

        The type tree's invariant is that a key in the mapping is a
        valid parent type of all its children.

        Order is preserved such that non-overlapping parts of the
        subtree take precedence by which was most recently added.
        """
        type_tree = _type_tree if _type_tree is not None else self._type_tree
        registered = False
        for cur_type, sub_tree in list(type_tree.items()):
            if issubclass(cur_type, new_type):
                sub_tree = type_tree.pop(cur_type)  # mutation for recursion brevity
                try:
                    type_tree[new_type][cur_type] = sub_tree
                except KeyError:
                    type_tree[new_type] = OrderedDict({cur_type: sub_tree})
                registered = True
            elif issubclass(new_type, cur_type):
                type_tree[cur_type] = self._register_fuzzy_type(new_type, _type_tree=sub_tree)
                registered = True
        if not registered:
            type_tree[new_type] = OrderedDict()
        return type_tree

    def register(self, target_type, get=None, iterate=None, exact=False):
        if not isinstance(target_type, type):
            raise TypeError('register expected a type, not an instance: %r' % (target_type,))
        self._type_map[target_type] = TargetHandler(target_type, get=get, iterate=iterate)
        if not exact:
            self._register_fuzzy_type(target_type)
        return


_DEFAULT_SCOPE = ChainMap({})


def glom(target, spec, **kwargs):
    """Access or construct a value from a given *target* based on the
    specification declared by *spec*.

    Accessing nested data, aka deep-get:

    >>> target = {'a': {'b': 'c'}}
    >>> glom(target, 'a.b')
    'c'

    Here the *spec* was just a string denoting a path,
    ``'a.b.``. As simple as it should be. The next example shows
    how to use nested data to access many fields at once, and make
    a new nested structure.

    Constructing, or restructuring more-complicated nested data:

    >>> target = {'a': {'b': 'c', 'd': 'e'}, 'f': 'g', 'h': [0, 1, 2]}
    >>> spec = {'a': 'a.b', 'd': 'a.d', 'h': ('h', [lambda x: x * 2])}
    >>> output = glom(target, spec)
    >>> pprint(output)
    {'a': 'c', 'd': 'e', 'h': [0, 2, 4]}

    ``glom`` also takes a keyword-argument, *default*. When set,
    if a ``glom`` operation fails with a :exc:`GlomError`, the
    *default* will be returned, very much like
    :meth:`dict.get()`:

    >>> glom(target, 'a.xx', default='nada')
    'nada'

    The *skip_exc* keyword argument controls which errors should
    be ignored.

    >>> glom({}, lambda x: 100.0 / len(x), default=0.0, skip_exc=ZeroDivisionError)
    0.0

    Args:
       target (object): the object on which the glom will operate.
       spec (object): Specification of the output object in the form
         of a dict, list, tuple, string, other glom construct, or
         any composition of these.
       default (object): An optional default to return in the case
         an exception, specified by *skip_exc*, is raised.
       skip_exc (Exception): An optional exception or tuple of
         exceptions to ignore and return *default* (None if
         omitted). If *skip_exc* and *default* are both not set,
         glom raises errors through.
       scope (dict): Additional data that can be accessed
         via S inside the glom-spec.

    It's a small API with big functionality, and glom's power is
    only surpassed by its intuitiveness. Give it a whirl!

    """
    # TODO: check spec up front
    default = kwargs.pop('default', None if 'skip_exc' in kwargs else _MISSING)
    skip_exc = kwargs.pop('skip_exc', () if default is _MISSING else GlomError)
    scope = _DEFAULT_SCOPE.new_child({
        Path: kwargs.pop('path', []),
        Inspect: kwargs.pop('inspector', None)
    })
    scope.update(kwargs.pop('scope', {}))
    if kwargs:
        raise TypeError('unexpected keyword args: %r' % sorted(kwargs.keys()))
    try:
        ret = _glom(target, spec, scope)
    except skip_exc:
        if default is _MISSING:
            raise
        ret = default
    return ret


def _glom(target, spec, scope):
    scope = scope.new_child()
    scope[T] = target
    return scope[_SpecRegistry].get_handler(spec)(spec, target, scope)


_DEFAULT_SCOPE.update({
    glom: _glom,
    _TargetRegistry: _TargetRegistry(register_default_types=True),
    _SpecRegistry: _DEFAULT_SPEC_REGISTRY
})


def register(target_type, get=None, iterate=None, exact=False):
    """Register *target_type* so :meth:`~Glommer.glom()` will
    know how to handle instances of that type as targets.

    Args:
       target_type (type): A type expected to appear in a glom()
          call target
       get (callable): A function which takes a target object and
          a name, acting as a default accessor. Defaults to
          :func:`getattr`.
       iterate (callable): A function which takes a target object
          and returns an iterator. Defaults to :func:`iter` if
          *target_type* appears to be iterable.
       exact (bool): Whether or not to match instances of subtypes
          of *target_type*.

    .. note::

       The module-level :func:`register()` function affects the
       module-level :func:`glom()` function's behavior. If this
       global effect is undesirable for your application, or
       you're implementing a library, consider instantiating a
       :class:`Glommer` instance, and using the
       :meth:`~Glommer.register()` and :meth:`Glommer.glom()`
       methods instead.

    """
    _DEFAULT_SCOPE[_TargetRegistry].register(target_type, get, iterate, exact)
    return


class Glommer(object):
    """All the wholesome goodness that it takes to make glom work. This
    type mostly serves to encapsulate the type registration context so
    that advanced uses of glom don't need to worry about stepping on
    each other's toes.

    Glommer objects are lightweight and, once instantiated, provide
    the :func:`glom()` method we know and love:

    >>> glommer = Glommer()
    >>> glommer.glom({}, 'a.b.c', default='d')
    'd'
    >>> Glommer().glom({'vals': list(range(3))}, ('vals', len))
    3

    Instances also provide :meth:`~Glommer.register()` method for
    localized control over type handling.

    Args:
       register_default_types (bool): Whether or not to enable the
          handling behaviors of the default :func:`glom()`. These
          default actions include dict access, list and iterable
          iteration, and generic object attribute access. Defaults to
          True.

    """
    def __init__(self, register_default_types=True, scope=_DEFAULT_SCOPE):
        # this "freezes" the scope in at the time of construction
        self.scope = ChainMap(dict(scope))
        self.scope[_TargetRegistry] = _TargetRegistry(register_default_types)
        self.scope[_SpecRegistry] = _DEFAULT_SPEC_REGISTRY
        return

    def register(self, target_type, get=None, iterate=None, exact=False):
        """Register *target_type* so :meth:`~Glommer.glom()` will
        know how to handle instances of that type as targets.

        Args:
           target_type (type): A type expected to appear in a glom()
              call target
           get (callable): A function which takes a target object and
              a name, acting as a default accessor. Defaults to
              :func:`getattr`.
           iterate (callable): A function which takes a target object
              and returns an iterator. Defaults to :func:`iter` if
              *target_type* appears to be iterable.
           exact (bool): Whether or not to match instances of subtypes
              of *target_type*.

        .. note::

           The module-level :func:`register()` function affects the
           module-level :func:`glom()` function's behavior. If this
           global effect is undesirable for your application, or
           you're implementing a library, consider instantiating a
           :class:`Glommer` instance, and using the
           :meth:`~Glommer.register()` and :meth:`Glommer.glom()`
           methods instead.

        """
        self.scope[_TargetRegistry].register(target_type, get, iterate, exact)
        return

    def glom(self, target, spec, **kwargs):
<<<<<<< HEAD
        """Access or construct a value from a given *target* based on the
        specification declared by *spec*.

        Accessing nested data, aka deep-get:

        >>> target = {'a': {'b': 'c'}}
        >>> glom(target, 'a.b')
        'c'

        Here the *spec* was just a string denoting a path,
        ``'a.b.``. As simple as it should be. The next example shows
        how to use nested data to access many fields at once, and make
        a new nested structure.

        Constructing, or restructuring more-complicated nested data:

        >>> target = {'a': {'b': 'c', 'd': 'e'}, 'f': 'g', 'h': [0, 1, 2]}
        >>> spec = {'a': 'a.b', 'd': 'a.d', 'h': ('h', [lambda x: x * 2])}
        >>> output = glom(target, spec)
        >>> pprint(output)
        {'a': 'c', 'd': 'e', 'h': [0, 2, 4]}

        ``glom`` also takes a keyword-argument, *default*. When set,
        if a ``glom`` operation fails with a :exc:`GlomError`, the
        *default* will be returned, very much like
        :meth:`dict.get()`:

        >>> glom(target, 'a.xx', default='nada')
        'nada'

        The *skip_exc* keyword argument controls which errors should
        be ignored.

        >>> glom({}, lambda x: 100.0 / len(x), default=0.0, skip_exc=ZeroDivisionError)
        0.0

        Args:
           target (object): the object on which the glom will operate.
           spec (object): Specification of the output object in the form
             of a dict, list, tuple, string, other glom construct, or
             any composition of these.
           default (object): An optional default to return in the case
             an exception, specified by *skip_exc*, is raised.
           skip_exc (Exception): An optional exception or tuple of
             exceptions to ignore and return *default* (None if
             omitted). If *skip_exc* and *default* are both not set,
             glom raises errors through.

        It's a small API with big functionality, and glom's power is
        only surpassed by its intuitiveness. Give it a whirl!

        """
        # TODO: check spec up front
        default = kwargs.pop('default', None if 'skip_exc' in kwargs else _MISSING)
        skip_exc = kwargs.pop('skip_exc', () if default is _MISSING else GlomError)
        path = kwargs.pop('path', [])
        inspector = kwargs.pop('inspector', None)
        if kwargs:
            raise TypeError('unexpected keyword args: %r' % sorted(kwargs.keys()))
        try:
            ret = self._glom(target, spec, path=path, inspector=inspector)
        except skip_exc:
            if default is _MISSING:
                raise
            ret = default
        return ret

    def _glom(self, target, spec, path, inspector):
        # TODO: de-recursivize this
        # TODO: rearrange the branching below by frequency of use
        # recursive self._glom() calls should pass path=path to elide the current
        # step, otherwise add the current spec in some fashion
        next_inspector = inspector if (inspector and inspector.recursive) else None
        if inspector:
            if inspector.echo:
                print('---')
                print('path:  ', path + [spec])
                print('target:', target)
            if inspector.breakpoint:
                inspector.breakpoint()
        if isinstance(spec, Inspect):
            try:
                ret = self._glom(target, spec.wrapped, path=path, inspector=spec)
            except Exception:
                if spec.post_mortem:
                    spec.post_mortem()
                raise
        elif isinstance(spec, dict):
            ret = type(spec)() # TODO: works for dict + ordereddict, but sufficient for all?
            for field, subspec in spec.items():
                val = self._glom(target, subspec, path=path, inspector=next_inspector)
                if val is OMIT:
                    continue
                ret[field] = val
        elif isinstance(spec, list):
            subspec = spec[0]
            handler = self._get_handler(target)
            if not handler.iterate:
                raise UnregisteredTarget('iterate', type(target), self._type_map, path=path)
            try:
                iterator = handler.iterate(target)
            except TypeError as te:
                raise TypeError('failed to iterate on instance of type %r at %r (got %r)'
                                % (target.__class__.__name__, Path(*path), te))
            ret = []
            for i, t in enumerate(iterator):
                val = self._glom(t, subspec, path=path + [i], inspector=inspector)
                if val is OMIT:
                    continue
                ret.append(val)
        elif isinstance(spec, tuple):
            res = target
            for subspec in spec:
                res = self._glom(res, subspec, path=path, inspector=next_inspector)
                next_inspector = subspec if (isinstance(subspec, Inspect) and subspec.recursive) else next_inspector
                if not isinstance(subspec, list):
                    path = path + [getattr(subspec, '__name__', subspec)]
            ret = res
        elif isinstance(spec, _TType):  # NOTE: must come before callable b/c T is also callable
            ret = _t_eval(spec, target, path, inspector, self._glom)
        elif isinstance(spec, (Call, Check)):
            ret = spec(target, path, inspector, self._glom)
        elif callable(spec):
            ret = spec(target)
        elif isinstance(spec, (basestring, Path)):
            try:
                ret = self._get_path(target, spec)
            except PathAccessError as pae:
                pae.path = Path(*(path + list(pae.path)))
                pae.path_idx += len(path)
                raise
        elif isinstance(spec, Coalesce):
            skipped = []
            for subspec in spec.subspecs:
                try:
                    ret = self._glom(target, subspec, path=path, inspector=next_inspector)
                    if not spec.skip_func(ret):
                        break
                    skipped.append(ret)
                except spec.skip_exc as e:
                    skipped.append(e)
                    continue
            else:
                if spec.default is not _MISSING:
                    ret = spec.default
                else:
                    raise CoalesceError(spec, skipped, path)
        elif isinstance(spec, Literal):
            ret = spec.value
        elif isinstance(spec, Spec):
            # TODO: this could be switched to a while loop at the top for
            # performance, but don't want to mess around too much yet
            # while(type(target) is Spec): target = target.value
            ret = self._glom(target, spec.value, path=path, inspector=inspector)
        else:
            raise TypeError('expected spec to be dict, list, tuple,'
                            ' callable, string, or other specifier type,'
                            ' not: %r'% spec)
        if inspector and inspector.echo:
            print('output:', ret)
            print('---')
        return ret
=======
        return glom(target, spec, scope=self.scope, **kwargs)
>>>>>>> f440787f


pass # this line prevents the docstring below from attaching to register


"""TODO:
* "Restructuring Data" / "Restructured Data"

* More subspecs
  * Inspect - mostly done, but performance checking
  * Specifier types for all the shorthands (e.g., Assign() for {},
    Iterate() for []), allows adding more options in situations that
    need them.
(Call and Target have better aesthetics and repr compared to lambdas, but are otherwise no more capable)
* Call
  * If callable is not intrinsically sufficient for good error
    reporting, make whatever method it has compatible with the _glom()
    signature
  * skip_exc and default arguments to Call, like glom(), for easy try/except
* Target
  * Effectively a path, but with an unambiguous
    getitem/getattr. (should Path and Target merge??)
* Path note: path is ambiguous wrt what access is performed (getitem
  or getattr), should this be rectified, or is it ok to have TARGET be
  a more powerful alternative?
* More supported target types
  * Django and SQLAlchemy Models and QuerySets
  * API for (bypassing) registering known 3rd party integrations like the above
* Top-level option to collect all the errors instead of just the first.
  * This will probably require another context object in addition to
    inspector and path.
* check_spec / audit_spec
  * Forward check all types (remap?)
  * Call(func) <- func must take exactly one argument and have the rest fulfilled by args/kwargs
  * lambdas must also take one argument
  * empty coalesces?
  * stray Inspect objects
* testing todo: properties that raise exception, other operators that
  raise exceptions.
* Inspect stuff should come out on stderr

## Django models registration:
glom.register(django.db.models.Manager, iterate=lambda m: m.all())
glom.register(django.db.models.QuerySet, iterate=lambda qs: qs.all())

* Support unregistering target types
* Eventually: Support registering handlers for new spec types in the
  main glom function. allows users to handle types beyond the glom
  builtins. Will require really defining the function interface for
  what a glom takes; currently: target, spec, _path, _inspect.
* What to do with empty list and empty tuple (in spec)?
* Flag (and exception type) to gather all errors, instead of raising
  the first
* Contact example
glom(contact, {
    'name': 'name',  # simple get-attr
    'primary_email': 'primary_email.email',  # multi-level get-attr
    'emails': ('email_set', ['email']),  # get-attr + sequence unpack + fetch one attr
    'roles': ('vendor_roles', [{'role': 'role'}]),  # get-attr + sequence unpack + sub-glom
})

"""<|MERGE_RESOLUTION|>--- conflicted
+++ resolved
@@ -847,11 +847,11 @@
 
     # following the pattern here from Call; not sure if this is the best
     # but would like to develop a consistent API
-    def __call__(self, target, path, inspector, recurse):
+    def _handler(self, target, scope):
         returns = target
         errs = []  # TODO: accumulate errors across more than one
         if self.specifier is not T:
-            target = recurse(target, self.specifier, path, inspector)
+            target = scope[glom](self.specifier, target, scope)
         if self.instance_of is not _MISSING:
             if not isinstance(target, self.instance_of):
                 # TODO: can these early returns be done without so much copy-paste?
@@ -981,6 +981,7 @@
     (basestring, lambda spec, target, scope: Path(*spec.split('.'))._handler(target, scope)),
     (Path, Path._handler),
     (Coalesce, Coalesce._handler),
+    (Check, Check._handler),
     (_TType, _t_eval),  # NOTE: must come before callable b/c T is also callable
     (Call, Call._handler),
     (callable, lambda spec, target, scope: spec(target)),
@@ -1250,172 +1251,7 @@
         return
 
     def glom(self, target, spec, **kwargs):
-<<<<<<< HEAD
-        """Access or construct a value from a given *target* based on the
-        specification declared by *spec*.
-
-        Accessing nested data, aka deep-get:
-
-        >>> target = {'a': {'b': 'c'}}
-        >>> glom(target, 'a.b')
-        'c'
-
-        Here the *spec* was just a string denoting a path,
-        ``'a.b.``. As simple as it should be. The next example shows
-        how to use nested data to access many fields at once, and make
-        a new nested structure.
-
-        Constructing, or restructuring more-complicated nested data:
-
-        >>> target = {'a': {'b': 'c', 'd': 'e'}, 'f': 'g', 'h': [0, 1, 2]}
-        >>> spec = {'a': 'a.b', 'd': 'a.d', 'h': ('h', [lambda x: x * 2])}
-        >>> output = glom(target, spec)
-        >>> pprint(output)
-        {'a': 'c', 'd': 'e', 'h': [0, 2, 4]}
-
-        ``glom`` also takes a keyword-argument, *default*. When set,
-        if a ``glom`` operation fails with a :exc:`GlomError`, the
-        *default* will be returned, very much like
-        :meth:`dict.get()`:
-
-        >>> glom(target, 'a.xx', default='nada')
-        'nada'
-
-        The *skip_exc* keyword argument controls which errors should
-        be ignored.
-
-        >>> glom({}, lambda x: 100.0 / len(x), default=0.0, skip_exc=ZeroDivisionError)
-        0.0
-
-        Args:
-           target (object): the object on which the glom will operate.
-           spec (object): Specification of the output object in the form
-             of a dict, list, tuple, string, other glom construct, or
-             any composition of these.
-           default (object): An optional default to return in the case
-             an exception, specified by *skip_exc*, is raised.
-           skip_exc (Exception): An optional exception or tuple of
-             exceptions to ignore and return *default* (None if
-             omitted). If *skip_exc* and *default* are both not set,
-             glom raises errors through.
-
-        It's a small API with big functionality, and glom's power is
-        only surpassed by its intuitiveness. Give it a whirl!
-
-        """
-        # TODO: check spec up front
-        default = kwargs.pop('default', None if 'skip_exc' in kwargs else _MISSING)
-        skip_exc = kwargs.pop('skip_exc', () if default is _MISSING else GlomError)
-        path = kwargs.pop('path', [])
-        inspector = kwargs.pop('inspector', None)
-        if kwargs:
-            raise TypeError('unexpected keyword args: %r' % sorted(kwargs.keys()))
-        try:
-            ret = self._glom(target, spec, path=path, inspector=inspector)
-        except skip_exc:
-            if default is _MISSING:
-                raise
-            ret = default
-        return ret
-
-    def _glom(self, target, spec, path, inspector):
-        # TODO: de-recursivize this
-        # TODO: rearrange the branching below by frequency of use
-        # recursive self._glom() calls should pass path=path to elide the current
-        # step, otherwise add the current spec in some fashion
-        next_inspector = inspector if (inspector and inspector.recursive) else None
-        if inspector:
-            if inspector.echo:
-                print('---')
-                print('path:  ', path + [spec])
-                print('target:', target)
-            if inspector.breakpoint:
-                inspector.breakpoint()
-        if isinstance(spec, Inspect):
-            try:
-                ret = self._glom(target, spec.wrapped, path=path, inspector=spec)
-            except Exception:
-                if spec.post_mortem:
-                    spec.post_mortem()
-                raise
-        elif isinstance(spec, dict):
-            ret = type(spec)() # TODO: works for dict + ordereddict, but sufficient for all?
-            for field, subspec in spec.items():
-                val = self._glom(target, subspec, path=path, inspector=next_inspector)
-                if val is OMIT:
-                    continue
-                ret[field] = val
-        elif isinstance(spec, list):
-            subspec = spec[0]
-            handler = self._get_handler(target)
-            if not handler.iterate:
-                raise UnregisteredTarget('iterate', type(target), self._type_map, path=path)
-            try:
-                iterator = handler.iterate(target)
-            except TypeError as te:
-                raise TypeError('failed to iterate on instance of type %r at %r (got %r)'
-                                % (target.__class__.__name__, Path(*path), te))
-            ret = []
-            for i, t in enumerate(iterator):
-                val = self._glom(t, subspec, path=path + [i], inspector=inspector)
-                if val is OMIT:
-                    continue
-                ret.append(val)
-        elif isinstance(spec, tuple):
-            res = target
-            for subspec in spec:
-                res = self._glom(res, subspec, path=path, inspector=next_inspector)
-                next_inspector = subspec if (isinstance(subspec, Inspect) and subspec.recursive) else next_inspector
-                if not isinstance(subspec, list):
-                    path = path + [getattr(subspec, '__name__', subspec)]
-            ret = res
-        elif isinstance(spec, _TType):  # NOTE: must come before callable b/c T is also callable
-            ret = _t_eval(spec, target, path, inspector, self._glom)
-        elif isinstance(spec, (Call, Check)):
-            ret = spec(target, path, inspector, self._glom)
-        elif callable(spec):
-            ret = spec(target)
-        elif isinstance(spec, (basestring, Path)):
-            try:
-                ret = self._get_path(target, spec)
-            except PathAccessError as pae:
-                pae.path = Path(*(path + list(pae.path)))
-                pae.path_idx += len(path)
-                raise
-        elif isinstance(spec, Coalesce):
-            skipped = []
-            for subspec in spec.subspecs:
-                try:
-                    ret = self._glom(target, subspec, path=path, inspector=next_inspector)
-                    if not spec.skip_func(ret):
-                        break
-                    skipped.append(ret)
-                except spec.skip_exc as e:
-                    skipped.append(e)
-                    continue
-            else:
-                if spec.default is not _MISSING:
-                    ret = spec.default
-                else:
-                    raise CoalesceError(spec, skipped, path)
-        elif isinstance(spec, Literal):
-            ret = spec.value
-        elif isinstance(spec, Spec):
-            # TODO: this could be switched to a while loop at the top for
-            # performance, but don't want to mess around too much yet
-            # while(type(target) is Spec): target = target.value
-            ret = self._glom(target, spec.value, path=path, inspector=inspector)
-        else:
-            raise TypeError('expected spec to be dict, list, tuple,'
-                            ' callable, string, or other specifier type,'
-                            ' not: %r'% spec)
-        if inspector and inspector.echo:
-            print('output:', ret)
-            print('---')
-        return ret
-=======
         return glom(target, spec, scope=self.scope, **kwargs)
->>>>>>> f440787f
 
 
 pass # this line prevents the docstring below from attaching to register
