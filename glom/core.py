"""*glom gets results.*

The ``glom`` package has one central entrypoint,
:func:`glom.glom`. Everything else in the package revolves around that
one function. Sometimes, big things come in small packages.

A couple of conventional terms you'll see repeated many times below:

* **target** - glom is built to work on any data, so we simply
  refer to the object being accessed as the *"target"*
* **spec** - *(aka "glomspec", short for specification)* The
  accompanying template used to specify the structure of the return
  value.

Now that you know the terms, let's take a look around glom's powerful
semantics.

"""

from __future__ import print_function

import os
import sys
import pdb
import copy
import weakref
import operator
from abc import ABCMeta
from pprint import pprint
import string
from collections import OrderedDict
import traceback

from face.helpers import get_wrap_width
from boltons.typeutils import make_sentinel
from boltons.iterutils import is_iterable
#from boltons.funcutils import format_invocation

PY2 = (sys.version_info[0] == 2)
if PY2:
    _AbstractIterableBase = object
    from .chainmap_backport import ChainMap
    from repr import Repr
else:
    basestring = str
    _AbstractIterableBase = ABCMeta('_AbstractIterableBase', (object,), {})
    from collections import ChainMap
    from reprlib import Repr

GLOM_DEBUG = os.getenv('GLOM_DEBUG', '').strip().lower()
GLOM_DEBUG = False if (GLOM_DEBUG in ('', '0', 'false')) else True

TRACE_WIDTH = max(get_wrap_width(max_width=110), 50)   # min width

_type_type = type

_MISSING = make_sentinel('_MISSING')
SKIP =  make_sentinel('SKIP')
SKIP.__doc__ = """
The ``SKIP`` singleton can be returned from a function or included
via a :class:`~glom.Literal` to cancel assignment into the output
object.

>>> target = {'a': 'b'}
>>> spec = {'a': lambda t: t['a'] if t['a'] == 'a' else SKIP}
>>> glom(target, spec)
{}
>>> target = {'a': 'a'}
>>> glom(target, spec)
{'a': 'a'}

Mostly used to drop keys from dicts (as above) or filter objects from
lists.

.. note::

   SKIP was known as OMIT in versions 18.3.1 and prior. Versions 19+
   will remove the OMIT alias entirely.
"""
OMIT = SKIP  # backwards compat, remove in 19+

STOP = make_sentinel('STOP')
STOP.__doc__ = """
The ``STOP`` singleton can be used to halt iteration of a list or
execution of a tuple of subspecs.

>>> target = range(10)
>>> spec = [lambda x: x if x < 5 else STOP]
>>> glom(target, spec)
[0, 1, 2, 3, 4]
"""

LAST_CHILD_SCOPE = make_sentinel('LAST_CHILD_SCOPE')
LAST_CHILD_SCOPE.__doc__ = """
Marker that can be used by parents to keep track of the last child
scope executed.  Useful for "lifting" results out of child scopes
for scopes that want to chain the scopes of their children together
similar to tuple.
"""
MODE =  make_sentinel('MODE')

ERROR_SCOPE = make_sentinel('ERROR_SCOPE')
ERROR_SCOPE.__doc__ = """
``ERROR_SCOPE`` is used by glom internals to store the scope
from which an exception was raised when processing fails.
"""

_PKG_DIR_PATH = os.path.dirname(os.path.abspath(__file__))

class GlomError(Exception):
    """The base exception for all the errors that might be raised from
    :func:`glom` processing logic.

    By default, exceptions raised from within functions passed to glom
    (e.g., ``len``, ``sum``, any ``lambda``) will not be wrapped in a
    GlomError.
    """
    @classmethod
    def wrap(cls, exc):
        # TODO: need to test this against a wide array of exception types
        # this approach to wrapping errors works for exceptions
        # defined in pure-python as well as C
        exc_type = type(exc)
        bases = (GlomError,) if issubclass(GlomError, exc_type) else (exc_type, GlomError)
        exc_wrapper_type = type("GlomError.wrap({})".format(exc_type.__name__), bases, {})
        try:
            return exc_wrapper_type(*exc.args)
        except Exception:  # maybe exception can't be re-created
            return exc

    def _finalize(self, scope):
        # careful when changing how this functionality works; pytest seems to mess with
        # the traceback module or sys.exc_info(). we saw different stacks when originally
        # developing this in June 2020.
        etype, evalue, _ = sys.exc_info()
        tb_lines = traceback.format_exc().strip().splitlines()
        limit = 0
        for line in reversed(tb_lines):
            if _PKG_DIR_PATH in line:
                limit -= 1
                break
            limit += 1
        self._tb_lines = tb_lines[-limit:]
        self._scope = scope

    def __str__(self):
        if getattr(self, '_finalized_str', None):
            return self._finalized_str
        elif getattr(self, '_scope', None) is not None:
            self._target_spec_trace = format_target_spec_trace(self._scope)
            parts = ["error raised while processing, details below.",
                     " Target-spec trace (most recent last):",
                     self._target_spec_trace]
            parts.extend(self._tb_lines)
            self._finalized_str = "\n".join(parts)
            return self._finalized_str

        # else, not finalized
        try:
            exc_get_message = self.get_message
        except AttributeError:
            exc_get_message = super(GlomError, self).__str__
        return exc_get_message()


def _unpack_stack(scope):
    """
    convert scope to [(scope, spec, target)]
    """
    # impl notes:
    # the spec and target are extracted from each level of the
    # scope using cursors.
    #
    # scope[T] -- target cursor
    # scope[Spec] -- spec cursor (for dict + tuple type specs)
    #
    # root glom call generates two scopes up at the top that aren't part
    # of execution
    return [(scope, scope[Spec], scope[T]) for scope in list(reversed(scope.maps[:-2]))]


def _format_trace_value(value, maxlen):
    s = bbrepr(value)  # TODO: integrate bbrepr with an option for reprlib
    if len(s) > maxlen:
        try:
            suffix = '... (len=%s)' % len(value)
        except Exception:
            suffix = '...'
        s = s[:maxlen - len(suffix)] + suffix
    return s


def format_target_spec_trace(scope, width=TRACE_WIDTH):
    """
    unpack a scope into a multi-line but short summary
    """
    segments = []
    prev_target = _MISSING
    target_width = width - len(" - Target: ")
    spec_width = width - len(" - Spec: ")
    for scope, spec, target in _unpack_stack(scope):
        if target is not prev_target:
            segments.append(" - Target: " + _format_trace_value(target, target_width))
        prev_target = target
        segments.append(" - Spec: " + _format_trace_value(spec, spec_width))
    return "\n".join(segments)


# TODO: not used (yet)
def format_oneline_trace(scope):
    """
    unpack a scope into a single line summary
    (shortest summary possible)
    """
    # the goal here is to do a kind of delta-compression --
    # if the target is the same, don't repeat it
    segments = []
    prev_target = _MISSING
    for scope, spec, target in _unpack_stack(scope):
        segments.append('/')
        if type(spec) in (TType, Path):
            segments.append(bbrepr(spec))
        else:
            segments.append(type(spec).__name__)
        if target != prev_target:
            segments.append('!')
            segments.append(type(target).__name__)
        if Path in scope:
            segments.append('<')
            segments.append('->'.join([str(p) for p in scope[Path]]))
            segments.append('>')
        prev_target = target

    return "".join(segments)


class PathAccessError(GlomError, AttributeError, KeyError, IndexError):
    """This :exc:`GlomError` subtype represents a failure to access an
    attribute as dictated by the spec. The most commonly-seen error
    when using glom, it maintains a copy of the original exception and
    produces a readable error message for easy debugging.

    If you see this error, you may want to:

       * Check the target data is accurate using :class:`~glom.Inspect`
       * Catch the exception and return a semantically meaningful error message
       * Use :class:`glom.Coalesce` to specify a default
       * Use the top-level ``default`` kwarg on :func:`~glom.glom()`

    In any case, be glad you got this error and not the one it was
    wrapping!

    Args:
       exc (Exception): The error that arose when we tried to access
          *path*. Typically an instance of KeyError, AttributeError,
          IndexError, or TypeError, and sometimes others.
       path (Path): The full Path glom was in the middle of accessing
          when the error occurred.
       part_idx (int): The index of the part of the *path* that caused
          the error.

    >>> target = {'a': {'b': None}}
    >>> glom(target, 'a.b.c')
    Traceback (most recent call last):
    ...
    PathAccessError: could not access 'c', part 2 of Path('a', 'b', 'c'), got error: ...

    """
    def __init__(self, exc, path, part_idx):
        self.exc = exc
        self.path = path
        self.part_idx = part_idx

    def __copy__(self):
        # py27 struggles to copy PAE without this method
        return type(self)(self.exc, self.path, self.part_idx)

    def get_message(self):
        path_part = self.path.values()[self.part_idx]
        return ('could not access %r, part %r of %r, got error: %r'
                % (path_part, self.part_idx, self.path, self.exc))

    def __repr__(self):
        cn = self.__class__.__name__
        return '%s(%r, %r, %r)' % (cn, self.exc, self.path, self.part_idx)


class CoalesceError(GlomError):
    """This :exc:`GlomError` subtype is raised from within a
    :class:`Coalesce` spec's processing, when none of the subspecs
    match and no default is provided.

    The exception object itself keeps track of several values which
    may be useful for processing:

    Args:
       coal_obj (Coalesce): The original failing spec, see
          :class:`Coalesce`'s docs for details.
       skipped (list): A list of ignored values and exceptions, in the
          order that their respective subspecs appear in the original
          *coal_obj*.
       path: Like many GlomErrors, this exception knows the path at
          which it occurred.

    >>> target = {}
    >>> glom(target, Coalesce('a', 'b'))
    Traceback (most recent call last):
    ...
    CoalesceError: no valid values found. Tried ('a', 'b') and got (PathAccessError, PathAccessError) ...
    """
    def __init__(self, coal_obj, skipped, path):
        self.coal_obj = coal_obj
        self.skipped = skipped
        self.path = path

    def __copy__(self):
        # py27 struggles to copy PAE without this method
        return type(self)(self.coal_obj, self.skipped, self.path)

    def __repr__(self):
        cn = self.__class__.__name__
        return '%s(%r, %r, %r)' % (cn, self.coal_obj, self.skipped, self.path)

    def get_message(self):
        missed_specs = tuple(self.coal_obj.subspecs)
        skipped_vals = [v.__class__.__name__
                        if isinstance(v, self.coal_obj.skip_exc)
                        else '<skipped %s>' % v.__class__.__name__
                        for v in self.skipped]
        msg = ('no valid values found. Tried %r and got (%s)'
               % (missed_specs, ', '.join(skipped_vals)))
        if self.coal_obj.skip is not _MISSING:
            msg += ', skip set to %r' % (self.coal_obj.skip,)
        if self.coal_obj.skip_exc is not GlomError:
            msg += ', skip_exc set to %r' % (self.coal_obj.skip_exc,)
        if self.path is not None:
            msg += ' (at path %r)' % (self.path,)
        return msg


class BadSpec(GlomError, TypeError):
    """Raised when a spec structure is malformed, e.g., when a specifier
    type is invalid for the current mode."""


class UnregisteredTarget(GlomError):
    """This :class:`GlomError` subtype is raised when a spec calls for an
    unsupported action on a target type. For instance, trying to
    iterate on an non-iterable target:

    >>> glom(object(), ['a.b.c'])
    Traceback (most recent call last):
    ...
    UnregisteredTarget: target type 'object' not registered for 'iterate', expected one of registered types: (...)

    It should be noted that this is a pretty uncommon occurrence in
    production glom usage. See the :ref:`setup-and-registration`
    section for details on how to avoid this error.

    An UnregisteredTarget takes and tracks a few values:

    Args:
       op (str): The name of the operation being performed ('get' or 'iterate')
       target_type (type): The type of the target being processed.
       type_map (dict): A mapping of target types that do support this operation
       path: The path at which the error occurred.

    """
    def __init__(self, op, target_type, type_map, path):
        self.op = op
        self.target_type = target_type
        self.type_map = type_map
        self.path = path
        super(UnregisteredTarget, self).__init__(op, target_type, type_map, path)

    def __repr__(self):
        cn = self.__class__.__name__
        # <type %r> is because Python 3 inexplicably changed the type
        # repr from <type *> to <class *>
        return ('%s(%r, <type %r>, %r, %r)'
                % (cn, self.op, self.target_type.__name__, self.type_map, self.path))

    def get_message(self):
        if not self.type_map:
            return ("glom() called without registering any types for operation '%s'. see"
                    " glom.register() or Glommer's constructor for details." % (self.op,))
        reg_types = sorted([t.__name__ for t, h in self.type_map.items() if h])
        reg_types_str = '()' if not reg_types else ('(%s)' % ', '.join(reg_types))
        msg = ("target type %r not registered for '%s', expected one of"
               " registered types: %s" % (self.target_type.__name__, self.op, reg_types_str))
        if self.path:
            msg += ' (at %r)' % (self.path,)
        return msg


if getattr(__builtins__, '__dict__', None) is not None:
    # pypy's __builtins__ is a module, as is CPython's REPL, but at
    # normal execution time it's a dict?
    __builtins__ = __builtins__.__dict__


_BUILTIN_ID_NAME_MAP = dict([(id(v), k)
                             for k, v in __builtins__.items()])


# on py27, Repr is an old-style class, hence the lack of super() below
class _BBRepr(Repr):
    """A better repr for builtins, when the built-in repr isn't
    roundtrippable.
    """
    def __init__(self):
        Repr.__init__(self)
        # turn up all the length limits very high
        for name in self.__dict__:
            setattr(self, name, 1024)

    def repr1(self, x, maxlevel):
        ret = Repr.repr1(self, x, maxlevel)
        if not ret.startswith('<'):
            return ret
        return _BUILTIN_ID_NAME_MAP.get(id(x), ret)


bbrepr = _BBRepr().repr


class _BBReprFormatter(string.Formatter):
    """
    allow format strings to be evaluated where {!r} will use bbrepr
    instead of repr
    """
    def convert_field(self, value, conversion):
        if conversion == 'r':
            return bbrepr(value)
        return super(_BBReprFormatter, self).convert_field(value, conversion)


bbformat = _BBReprFormatter().format


# TODO: push this back up to boltons with repr kwarg
def format_invocation(name='', args=(), kwargs=None, **kw):
    """Given a name, positional arguments, and keyword arguments, format
    a basic Python-style function call.

    >>> print(format_invocation('func', args=(1, 2), kwargs={'c': 3}))
    func(1, 2, c=3)
    >>> print(format_invocation('a_func', args=(1,)))
    a_func(1)
    >>> print(format_invocation('kw_func', kwargs=[('a', 1), ('b', 2)]))
    kw_func(a=1, b=2)

    """
    _repr = kw.pop('repr', bbrepr)
    if kw:
        raise TypeError('unexpected keyword args: %r' % ', '.join(kw.keys()))
    kwargs = kwargs or {}
    a_text = ', '.join([_repr(a) for a in args])
    if isinstance(kwargs, dict):
        kwarg_items = [(k, kwargs[k]) for k in sorted(kwargs)]
    else:
        kwarg_items = kwargs
    kw_text = ', '.join(['%s=%s' % (k, _repr(v)) for k, v in kwarg_items])

    all_args_text = a_text
    if all_args_text and kw_text:
        all_args_text += ', '
    all_args_text += kw_text

    return '%s(%s)' % (name, all_args_text)


class Path(object):
    """Path objects specify explicit paths when the default
    ``'a.b.c'``-style general access syntax won't work or isn't
    desirable. Use this to wrap ints, datetimes, and other valid
    keys, as well as strings with dots that shouldn't be expanded.

    >>> target = {'a': {'b': 'c', 'd.e': 'f', 2: 3}}
    >>> glom(target, Path('a', 2))
    3
    >>> glom(target, Path('a', 'd.e'))
    'f'

    Paths can be used to join together other Path objects, as
    well as :data:`~glom.T` objects:

    >>> Path(T['a'], T['b'])
    T['a']['b']
    >>> Path(Path('a', 'b'), Path('c', 'd'))
    Path('a', 'b', 'c', 'd')

    Paths also support indexing and slicing, with each access
    returning a new Path object:

    >>> path = Path('a', 'b', 1, 2)
    >>> path[0]
    Path('a')
    >>> path[-2:]
    Path(1, 2)
    """
    def __init__(self, *path_parts):
        if not path_parts:
            self.path_t = T
            return
        if isinstance(path_parts[0], TType):
            path_t = path_parts[0]
            offset = 1
        else:
            path_t = T
            offset = 0
        for part in path_parts[offset:]:
            if isinstance(part, Path):
                part = part.path_t
            if isinstance(part, TType):
                sub_parts = _T_PATHS[part]
                if sub_parts[0] is not T:
                    raise ValueError('path segment must be path from T, not %r'
                                     % sub_parts[0])
                i = 1
                while i < len(sub_parts):
                    path_t = _t_child(path_t, sub_parts[i], sub_parts[i + 1])
                    i += 2
            else:
                path_t = _t_child(path_t, 'P', part)
        self.path_t = path_t

    @classmethod
    def from_text(cls, text):
        """Make a Path from .-delimited text:

        >>> Path.from_text('a.b.c')
        Path('a', 'b', 'c')

        """
        return cls(*text.split('.'))

    def glomit(self, target, scope):
        # The entrypoint for the Path extension
        return _t_eval(target, self.path_t, scope)

    def __len__(self):
        return (len(_T_PATHS[self.path_t]) - 1) // 2

    def __eq__(self, other):
        if type(other) is Path:
            return _T_PATHS[self.path_t] == _T_PATHS[other.path_t]
        elif type(other) is TType:
            return _T_PATHS[self.path_t] == _T_PATHS[other]
        return False

    def __ne__(self, other):
        return not self == other

    def values(self):
        """
        Returns a tuple of values referenced in this path.

        >>> Path(T.a.b, 'c', T['d']).values()
        ('a', 'b', 'c', 'd')
        """
        cur_t_path = _T_PATHS[self.path_t]
        return cur_t_path[2::2]

    def items(self):
        """
        Returns a tuple of (operation, value) pairs.

        >>> Path(T.a.b, 'c', T['d']).items()
        (('.', 'a'), ('.', 'b'), ('P', 'c'), ('[', 'd'))

        """
        cur_t_path = _T_PATHS[self.path_t]
        return tuple(zip(cur_t_path[1::2], cur_t_path[2::2]))

    def startswith(self, other):
        if isinstance(other, basestring):
            other = Path(other)
        if isinstance(other, Path):
            other = other.path_t
        if not isinstance(other, TType):
            raise TypeError('can only check if Path starts with string, Path or T')
        o_path = _T_PATHS[other]
        return _T_PATHS[self.path_t][:len(o_path)] == o_path

    def from_t(self):
        '''return the same path but starting from T'''
        t_path = _T_PATHS[self.path_t]
        if t_path[0] is S:
            new_t = TType()
            _T_PATHS[new_t] = (T,) + t_path[1:]
            return Path(new_t)
        return self

    def __getitem__(self, i):
        cur_t_path = _T_PATHS[self.path_t]
        try:
            step = i.step
            start = i.start if i.start is not None else 0
            stop = i.stop

            start = (start * 2) + 1 if start >= 0 else (start * 2) + len(cur_t_path)
            if stop is not None:
                stop = (stop * 2) + 1 if stop >= 0 else (stop * 2) + len(cur_t_path)
        except AttributeError:
            step = 1
            start = (i * 2) + 1 if i >= 0 else (i * 2) + len(cur_t_path)
            if start < 0 or start > len(cur_t_path):
                raise IndexError('Path index out of range')
            stop = ((i + 1) * 2) + 1 if i >= 0 else ((i + 1) * 2) + len(cur_t_path)

        new_t = TType()
        new_path = cur_t_path[start:stop]
        if step is not None and step != 1:
            new_path = tuple(zip(new_path[::2], new_path[1::2]))[::step]
            new_path = sum(new_path, ())
        _T_PATHS[new_t] = (cur_t_path[0],) + new_path
        return Path(new_t)

    def __repr__(self):
        return _format_path(_T_PATHS[self.path_t][1:])


def _format_path(t_path):
    path_parts, cur_t_path = [], []
    i = 0
    while i < len(t_path):
        op, arg = t_path[i], t_path[i + 1]
        i += 2
        if op == 'P':
            if cur_t_path:
                path_parts.append(cur_t_path)
                cur_t_path = []
            path_parts.append(arg)
        else:
            cur_t_path.append(op)
            cur_t_path.append(arg)
    if path_parts and cur_t_path:
        path_parts.append(cur_t_path)

    if path_parts or not cur_t_path:
        return 'Path(%s)' % ', '.join([_format_t(part)
                                       if type(part) is list else repr(part)
                                       for part in path_parts])
    return _format_t(cur_t_path)


class Literal(object):
    """Literal objects specify literal values in rare cases when part of
    the spec should not be interpreted as a glommable
    subspec. Wherever a Literal object is encountered in a spec, it is
    replaced with its wrapped *value* in the output.

    >>> target = {'a': {'b': 'c'}}
    >>> spec = {'a': 'a.b', 'readability': Literal('counts')}
    >>> pprint(glom(target, spec))
    {'a': 'c', 'readability': 'counts'}

    Instead of accessing ``'counts'`` as a key like it did with
    ``'a.b'``, :func:`~glom.glom` just unwrapped the literal and
    included the value.

    :class:`~glom.Literal` takes one argument, the literal value that should appear
    in the glom output.

    This could also be achieved with a callable, e.g., ``lambda x:
    'literal_string'`` in the spec, but using a :class:`~glom.Literal`
    object adds explicitness, code clarity, and a clean :func:`repr`.

    """
    def __init__(self, value):
        self.value = value

    def glomit(self, target, scope):
        return self.value

    def __repr__(self):
        cn = self.__class__.__name__
        return '%s(%s)' % (cn, bbrepr(self.value))


class Spec(object):
    """Spec objects serve three purposes, here they are, roughly ordered
    by utility:

      1. As a form of compiled or "curried" glom call, similar to
         Python's built-in :func:`re.compile`.
      2. A marker as an object as representing a spec rather than a
         literal value in certain cases where that might be ambiguous.
      3. A way to update the scope within another Spec.

    In the second usage, Spec objects are the complement to
    :class:`~glom.Literal`, wrapping a value and marking that it
    should be interpreted as a glom spec, rather than a literal value.
    This is useful in places where it would be interpreted as a value
    by default. (Such as T[key], Call(func) where key and func are
    assumed to be literal values and not specs.)

    Args:
        spec: The glom spec.
        scope (dict): additional values to add to the scope when
          evaluating this Spec

    """
    def __init__(self, spec, scope=None):
        self.spec = spec
        self.scope = scope or {}

    def glom(self, target, **kw):
        scope = dict(self.scope)
        scope.update(kw.get('scope', {}))
        kw['scope'] = ChainMap(scope)
        glom_ = scope.get(glom, glom)
        return glom_(target, self.spec, **kw)

    def glomit(self, target, scope):
        scope.update(self.scope)
        return scope[glom](target, self.spec, scope)

    def __repr__(self):
        cn = self.__class__.__name__
        if self.scope:
            return '%s(%s, scope=%r)' % (cn, bbrepr(self.spec), self.scope)
        return '%s(%s)' % (cn, bbrepr(self.spec))


class Coalesce(object):
    """Coalesce objects specify fallback behavior for a list of
    subspecs.

    Subspecs are passed as positional arguments, and keyword arguments
    control defaults. Each subspec is evaluated in turn, and if none
    match, a :exc:`CoalesceError` is raised, or a default is returned,
    depending on the options used.

    .. note::

      This operation may seem very familar if you have experience with
      `SQL`_ or even `C# and others`_.


    In practice, this fallback behavior's simplicity is only surpassed
    by its utility:

    >>> target = {'c': 'd'}
    >>> glom(target, Coalesce('a', 'b', 'c'))
    'd'

    glom tries to get ``'a'`` from ``target``, but gets a
    KeyError. Rather than raise a :exc:`~glom.PathAccessError` as usual,
    glom *coalesces* into the next subspec, ``'b'``. The process
    repeats until it gets to ``'c'``, which returns our value,
    ``'d'``. If our value weren't present, we'd see:

    >>> target = {}
    >>> glom(target, Coalesce('a', 'b'))
    Traceback (most recent call last):
    ...
    CoalesceError: no valid values found. Tried ('a', 'b') and got (PathAccessError, PathAccessError) ...

    Same process, but because ``target`` is empty, we get a
    :exc:`CoalesceError`. If we want to avoid an exception, and we
    know which value we want by default, we can set *default*:

    >>> target = {}
    >>> glom(target, Coalesce('a', 'b', 'c'), default='d-fault')
    'd-fault'

    ``'a'``, ``'b'``, and ``'c'`` weren't present so we got ``'d-fault'``.

    Args:

       subspecs: One or more glommable subspecs
       default: A value to return if no subspec results in a valid value
       default_factory: A callable whose result will be returned as a default
       skip: A value, tuple of values, or predicate function
         representing values to ignore
       skip_exc: An exception or tuple of exception types to catch and
         move on to the next subspec. Defaults to :exc:`GlomError`, the
         parent type of all glom runtime exceptions.

    If all subspecs produce skipped values or exceptions, a
    :exc:`CoalesceError` will be raised. For more examples, check out
    the :doc:`tutorial`, which makes extensive use of Coalesce.

    .. _SQL: https://en.wikipedia.org/w/index.php?title=Null_(SQL)&oldid=833093792#COALESCE
    .. _C# and others: https://en.wikipedia.org/w/index.php?title=Null_coalescing_operator&oldid=839493322#C#

    """
    def __init__(self, *subspecs, **kwargs):
        self.subspecs = subspecs
        self._orig_kwargs = dict(kwargs)
        self.default = kwargs.pop('default', _MISSING)
        self.default_factory = kwargs.pop('default_factory', _MISSING)
        if self.default and self.default_factory:
            raise ValueError('expected one of "default" or "default_factory", not both')
        self.skip = kwargs.pop('skip', _MISSING)
        if self.skip is _MISSING:
            self.skip_func = lambda v: False
        elif callable(self.skip):
            self.skip_func = self.skip
        elif isinstance(self.skip, tuple):
            self.skip_func = lambda v: v in self.skip
        else:
            self.skip_func = lambda v: v == self.skip
        self.skip_exc = kwargs.pop('skip_exc', GlomError)
        if kwargs:
            raise TypeError('unexpected keyword args: %r' % (sorted(kwargs.keys()),))

    def glomit(self, target, scope):
        skipped = []
        for subspec in self.subspecs:
            try:
                ret = scope[glom](target, subspec, scope)
                if not self.skip_func(ret):
                    break
                skipped.append(ret)
            except self.skip_exc as e:
                skipped.append(e)
                continue
        else:
            if self.default is not _MISSING:
                ret = self.default
            elif self.default_factory is not _MISSING:
                ret = self.default_factory()
            else:
                raise CoalesceError(self, skipped, scope[Path])
        return ret

    def __repr__(self):
        cn = self.__class__.__name__
        return format_invocation(cn, self.subspecs, self._orig_kwargs, repr=bbrepr)


class Inspect(object):
    """The :class:`~glom.Inspect` specifier type provides a way to get
    visibility into glom's evaluation of a specification, enabling
    debugging of those tricky problems that may arise with unexpected
    data.

    :class:`~glom.Inspect` can be inserted into an existing spec in one of two
    ways. First, as a wrapper around the spec in question, or second,
    as an argument-less placeholder wherever a spec could be.

    :class:`~glom.Inspect` supports several modes, controlled by
    keyword arguments. Its default, no-argument mode, simply echos the
    state of the glom at the point where it appears:

      >>> target = {'a': {'b': {}}}
      >>> val = glom(target, Inspect('a.b'))  # wrapping a spec
      ---
      path:   ['a.b']
      target: {'a': {'b': {}}}
      output: {}
      ---

    Debugging behavior aside, :class:`~glom.Inspect` has no effect on
    values in the target, spec, or result.

    Args:
       echo (bool): Whether to print the path, target, and output of
         each inspected glom. Defaults to True.
       recursive (bool): Whether or not the Inspect should be applied
         at every level, at or below the spec that it wraps. Defaults
         to False.
       breakpoint (bool): This flag controls whether a debugging prompt
         should appear before evaluating each inspected spec. Can also
         take a callable. Defaults to False.
       post_mortem (bool): This flag controls whether exceptions
         should be caught and interactively debugged with :mod:`pdb` on
         inspected specs.

    All arguments above are keyword-only to avoid overlap with a
    wrapped spec.

    .. note::

       Just like ``pdb.set_trace()``, be careful about leaving stray
       ``Inspect()`` instances in production glom specs.

    """
    def __init__(self, *a, **kw):
        self.wrapped = a[0] if a else Path()
        self.recursive = kw.pop('recursive', False)
        self.echo = kw.pop('echo', True)
        breakpoint = kw.pop('breakpoint', False)
        if breakpoint is True:
            breakpoint = pdb.set_trace
        if breakpoint and not callable(breakpoint):
            raise TypeError('breakpoint expected bool or callable, not: %r' % breakpoint)
        self.breakpoint = breakpoint
        post_mortem = kw.pop('post_mortem', False)
        if post_mortem is True:
            post_mortem = pdb.post_mortem
        if post_mortem and not callable(post_mortem):
            raise TypeError('post_mortem expected bool or callable, not: %r' % post_mortem)
        self.post_mortem = post_mortem

    def __repr__(self):
        return '<INSPECT>'

    def glomit(self, target, scope):
        # stash the real handler under Inspect,
        # and replace the child handler with a trace callback
        scope[Inspect] = scope[glom]
        scope[glom] = self._trace
        return scope[glom](target, self.wrapped, scope)

    def _trace(self, target, spec, scope):
        if not self.recursive:
            scope[glom] = scope[Inspect]
        if self.echo:
            print('---')
            print('path:  ', scope[Path] + [spec])
            print('target:', target)
        if self.breakpoint:
            self.breakpoint()
        try:
            ret = scope[Inspect](target, spec, scope)
        except Exception:
            if self.post_mortem:
                self.post_mortem()
            raise
        if self.echo:
            print('output:', ret)
            print('---')
        return ret


class Call(object):
    """:class:`Call` specifies when a target should be passed to a function,
    *func*.

    :class:`Call` is similar to :func:`~functools.partial` in that
    it is no more powerful than ``lambda`` or other functions, but
    it is designed to be more readable, with a better ``repr``.

    Args:
       func (callable): a function or other callable to be called with
          the target

    :class:`Call` combines well with :attr:`~glom.T` to construct objects. For
    instance, to generate a dict and then pass it to a constructor:

    >>> class ExampleClass(object):
    ...    def __init__(self, attr):
    ...        self.attr = attr
    ...
    >>> target = {'attr': 3.14}
    >>> glom(target, Call(ExampleClass, kwargs=T)).attr
    3.14

    This does the same as ``glom(target, lambda target:
    ExampleClass(**target))``, but it's easy to see which one reads
    better.

    .. note::

       ``Call`` is mostly for functions. Use a :attr:`~glom.T` object
       if you need to call a method.

    .. warning::

       :class:`Call` has a successor with a fuller-featured API, new
       in 19.10.0: the :class:`Invoke` specifier type.
    """
    def __init__(self, func=None, args=None, kwargs=None):
        if func is None:
            func = T
        if not (callable(func) or isinstance(func, (Spec, TType))):
            raise TypeError('expected func to be a callable or T'
                            ' expression, not: %r' % (func,))
        if args is None:
            args = ()
        if kwargs is None:
            kwargs = {}
        self.func, self.args, self.kwargs = func, args, kwargs

    def glomit(self, target, scope):
        'run against the current target'
        def _eval(t):
            if type(t) in (Spec, TType):
                return scope[glom](target, t, scope)
            return t
        if type(self.args) is TType:
            args = _eval(self.args)
        else:
            args = [_eval(a) for a in self.args]
        if type(self.kwargs) is TType:
            kwargs = _eval(self.kwargs)
        else:
            kwargs = {name: _eval(val) for name, val in self.kwargs.items()}
        return _eval(self.func)(*args, **kwargs)

    def __repr__(self):
        cn = self.__class__.__name__
        return '%s(%s, args=%r, kwargs=%r)' % (cn, bbrepr(self.func), self.args, self.kwargs)


def _is_spec(obj, strict=False):
    # a little util for codifying the spec type checking in glom
    if isinstance(obj, TType):
        return True
    if strict:
        return type(obj) is Spec
    # TODO: revisit line below
    return callable(getattr(obj, 'glomit', None)) and not isinstance(obj, type)  # pragma: no cover


class Invoke(object):
    """Specifier type designed for easy invocation of callables from glom.

    Args:
      func (callable): A function or other callable object.

    ``Invoke`` is similar to :func:`functools.partial`, but with the
    ability to set up a "templated" call which interleaves constants and
    glom specs.

    For example, the following creates a spec which can be used to
    check if targets are integers:

    >>> is_int = Invoke(isinstance).specs(T).constants(int)
    >>> glom(5, is_int)
    True

    And this composes like any other glom spec:

    >>> target = [7, object(), 9]
    >>> glom(target, [is_int])
    [True, False, True]

    Another example, mixing positional and keyword arguments:

    >>> spec = Invoke(sorted).specs(T).constants(key=int, reverse=True)
    >>> target = ['10', '5', '20', '1']
    >>> glom(target, spec)
    ['20', '10', '5', '1']

    Invoke also helps with evaluating zero-argument functions:

    >>> glom(target={}, spec=Invoke(int))
    0

    (A trivial example, but from timestamps to UUIDs, zero-arg calls do come up!)

    .. note::

       ``Invoke`` is mostly for functions, object construction, and callable
       objects. For calling methods, consider the :attr:`~glom.T` object.

    """
    def __init__(self, func):
        if not callable(func) and not _is_spec(func, strict=True):
            raise TypeError('expected func to be a callable or Spec instance,'
                            ' not: %r' % (func,))
        self.func = func
        self._args = ()
        # a registry of every known kwarg to its freshest value as set
        # by the methods below. the **kw dict is used as a unique marker.
        self._cur_kwargs = {}

    @classmethod
    def specfunc(cls, spec):
        """Creates an :class:`Invoke` instance where the function is
        indicated by a spec.

        >>> spec = Invoke.specfunc('func').constants(5)
        >>> glom({'func': range}, (spec, list))
        [0, 1, 2, 3, 4]

        """
        return cls(Spec(spec))

    def constants(self, *a, **kw):
        """Returns a new :class:`Invoke` spec, with the provided positional
        and keyword argument values stored for passing to the
        underlying function.

        >>> spec = Invoke(T).constants(5)
        >>> glom(range, (spec, list))
        [0, 1, 2, 3, 4]

        Subsequent positional arguments are appended:

        >>> spec = Invoke(T).constants(2).constants(10, 2)
        >>> glom(range, (spec, list))
        [2, 4, 6, 8]

        Keyword arguments also work as one might expect:

        >>> round_2 = Invoke(round).constants(ndigits=2).specs(T)
        >>> glom(3.14159, round_2)
        3.14

        :meth:`~Invoke.constants()` and other :class:`Invoke`
        methods may be called multiple times, just remember that every
        call returns a new spec.
        """
        ret = self.__class__(self.func)
        ret._args = self._args + ('C', a, kw)
        ret._cur_kwargs = dict(self._cur_kwargs)
        ret._cur_kwargs.update({k: kw for k, _ in kw.items()})
        return ret

    def specs(self, *a, **kw):
        """Returns a new :class:`Invoke` spec, with the provided positional
        and keyword arguments stored to be interpreted as specs, with
        the results passed to the underlying function.

        >>> spec = Invoke(range).specs('value')
        >>> glom({'value': 5}, (spec, list))
        [0, 1, 2, 3, 4]

        Subsequent positional arguments are appended:

        >>> spec = Invoke(range).specs('start').specs('end', 'step')
        >>> target = {'start': 2, 'end': 10, 'step': 2}
        >>> glom(target, (spec, list))
        [2, 4, 6, 8]

        Keyword arguments also work as one might expect:

        >>> multiply = lambda x, y: x * y
        >>> times_3 = Invoke(multiply).constants(y=3).specs(x='value')
        >>> glom({'value': 5}, times_3)
        15

        :meth:`~Invoke.specs()` and other :class:`Invoke`
        methods may be called multiple times, just remember that every
        call returns a new spec.

        """
        ret = self.__class__(self.func)
        ret._args = self._args + ('S', a, kw)
        ret._cur_kwargs = dict(self._cur_kwargs)
        ret._cur_kwargs.update({k: kw for k, _ in kw.items()})
        return ret

    def star(self, args=None, kwargs=None):
        """Returns a new :class:`Invoke` spec, with *args* and/or *kwargs*
        specs set to be "starred" or "star-starred" (respectively)

        >>> import os.path
        >>> spec = Invoke(os.path.join).star(args='path')
        >>> target = {'path': ['path', 'to', 'dir']}
        >>> glom(target, spec)
        'path/to/dir'

        Args:
           args (spec): A spec to be evaluated and "starred" into the
              underlying function.
           kwargs (spec): A spec to be evaluated and "star-starred" into
              the underlying function.

        One or both of the above arguments should be set.

        The :meth:`~Invoke.star()`, like other :class:`Invoke`
        methods, may be called multiple times. The *args* and *kwargs*
        will be stacked in the order in which they are provided.
        """
        if args is None and kwargs is None:
            raise TypeError('expected one or both of args/kwargs to be passed')
        ret = self.__class__(self.func)
        ret._args = self._args + ('*', args, kwargs)
        ret._cur_kwargs = dict(self._cur_kwargs)
        return ret

    def __repr__(self):
        base_fname = self.__class__.__name__
        fname_map = {'C': 'constants', 'S': 'specs', '*': 'star'}
        if type(self.func) is Spec:
            base_fname += '.specfunc'
            args = (self.func.spec,)
        else:
            args = (self.func,)
        chunks = [format_invocation(base_fname, args, repr=bbrepr)]

        for i in range(len(self._args) // 3):
            op, args, _kwargs = self._args[i * 3: i * 3 + 3]
            fname = fname_map[op]
            if op in ('C', 'S'):
                kwargs = [(k, v) for k, v in _kwargs.items()
                          if self._cur_kwargs[k] is _kwargs]
            else:
                kwargs = {}
                if args:
                    kwargs['args'] = args
                if _kwargs:
                    kwargs['kwargs'] = _kwargs
                args = ()

            chunks.append('.' + format_invocation(fname, args, kwargs, repr=bbrepr))

        return ''.join(chunks)

    def glomit(self, target, scope):
        all_args = []
        all_kwargs = {}

        recurse = lambda spec: scope[glom](target, spec, scope)
        func = recurse(self.func) if _is_spec(self.func, strict=True) else self.func

        for i in range(len(self._args) // 3):
            op, args, kwargs = self._args[i * 3: i * 3 + 3]
            if op == 'C':
                all_args.extend(args)
                all_kwargs.update({k: v for k, v in kwargs.items()
                                   if self._cur_kwargs[k] is kwargs})
            elif op == 'S':
                all_args.extend([recurse(arg) for arg in args])
                all_kwargs.update({k: recurse(v) for k, v in kwargs.items()
                                   if self._cur_kwargs[k] is kwargs})
            elif op == '*':
                if args is not None:
                    all_args.extend(recurse(args))
                if kwargs is not None:
                    all_kwargs.update(recurse(kwargs))

        return func(*all_args, **all_kwargs)


class Ref(object):
    """Name a part of a spec and refer to it elsewhere in the same spec,
    useful for trees and other self-similar data structures.

    Args:
       name (str): The name of the spec to reference.
       subspec: Pass a spec to name it *name*, or leave unset to refer
          to an already-named spec.
    """
    def __init__(self, name, subspec=_MISSING):
        self.name, self.subspec = name, subspec

    def glomit(self, target, scope):
        subspec = self.subspec
        scope_key = (Ref, self.name)
        if subspec is _MISSING:
            subspec = scope[scope_key]
        else:
            scope[scope_key] = subspec
        return scope[glom](target, subspec, scope)

    def __repr__(self):
        if self.subspec is _MISSING:
            args = bbrepr(self.name)
        else:
            args = bbrepr((self.name, self.subspec))[1:-1]
        return "Ref(" + args + ")"


class TType(object):
    """``T``, short for "target". A singleton object that enables
    object-oriented expression of a glom specification.

    .. note::

       ``T`` is a singleton, and does not need to be constructed.

    Basically, think of ``T`` as your data's stunt double. Everything
    that you do to ``T`` will be recorded and executed during the
    :func:`glom` call. Take this example:

    >>> spec = T['a']['b']['c']
    >>> target = {'a': {'b': {'c': 'd'}}}
    >>> glom(target, spec)
    'd'

    So far, we've relied on the ``'a.b.c'``-style shorthand for
    access, or used the :class:`~glom.Path` objects, but if you want
    to explicitly do attribute and key lookups, look no further than
    ``T``.

    But T doesn't stop with unambiguous access. You can also call
    methods and perform almost any action you would with a normal
    object:

    >>> spec = ('a', (T['b'].items(), list))  # reviewed below
    >>> glom(target, spec)
    [('c', 'd')]

    A ``T`` object can go anywhere in the spec. As seen in the example
    above, we access ``'a'``, use a ``T`` to get ``'b'`` and iterate
    over its ``items``, turning them into a ``list``.

    You can even use ``T`` with :class:`~glom.Call` to construct objects:

    >>> class ExampleClass(object):
    ...    def __init__(self, attr):
    ...        self.attr = attr
    ...
    >>> target = {'attr': 3.14}
    >>> glom(target, Call(ExampleClass, kwargs=T)).attr
    3.14

    On a further note, while ``lambda`` works great in glom specs, and
    can be very handy at times, ``T`` and :class:`~glom.Call`
    eliminate the need for the vast majority of ``lambda`` usage with
    glom.

    Unlike ``lambda`` and other functions, ``T`` roundtrips
    beautifully and transparently:

    >>> T['a'].b['c']('success')
    T['a'].b['c']('success')

    ``T``-related access errors raise a :exc:`~glom.PathAccessError`
    during the :func:`~glom.glom` call.

    .. note::

       While ``T`` is clearly useful, powerful, and here to stay, its
       semantics are still being refined. Currently, operations beyond
       method calls and attribute/item access are considered
       experimental and should not be relied upon.

    """
    __slots__ = ('__weakref__',)

    def __getattr__(self, name):
        if name.startswith('__'):
            raise AttributeError('T instances reserve dunder attributes')
        return _t_child(self, '.', name)

    def __getitem__(self, item):
        return _t_child(self, '[', item)

    def __call__(self, *args, **kwargs):
        return _t_child(self, '(', (args, kwargs))

    def __repr__(self):
        t_path = _T_PATHS[self]
        return _format_t(t_path[1:], t_path[0])

    def __getstate__(self):
        t_path = _T_PATHS[self]
        return tuple(({T: 'T', S: 'S', A: 'A'}[t_path[0]],) + t_path[1:])

    def __setstate__(self, state):
        _T_PATHS[self] = ({'T': T, 'S': S, 'A': A}[state[0]],) + state[1:]


_T_PATHS = weakref.WeakKeyDictionary()


def _t_child(parent, operation, arg):
    t = TType()
    base = _T_PATHS[parent]
    if base[0] is A and operation not in ('.', '[', 'P'):
        # whitelist rather than blacklist assignment friendly operations
        # TODO: error type?
        raise BadSpec("operation not allowed on A assignment path")
    _T_PATHS[t] = base + (operation, arg)
    return t


def _s_first_magic(scope, key, _t):
    """
    enable S.a to do S['a'] or S['a'].val as a special
    case for accessing user defined string variables
    """
    err = None
    try:
        cur = scope[key]
    except (KeyError, IndexError) as e:
        err = NameError("name '%s' not defined in glom scope" % key)
    if err:
        raise err
    return cur


def _t_eval(target, _t, scope):
    t_path = _T_PATHS[_t]
    i = 1
    fetch_till = len(t_path)
    root = t_path[0]
    if root is T:
        cur = target
    elif root is S or root is A:
        # A is basically the same as S, but last step is assign
        if root is A:
            fetch_till -= 2
            if fetch_till < 1:
                raise BadSpec('cannot assign without destination')
        cur = scope
        if fetch_till > 1 and t_path[1] in ('.', 'P'):
            cur = _s_first_magic(cur, t_path[2], _t)
            i += 2
    else:
        raise ValueError('TType instance with invalid root object')
    pae = None
    while i < fetch_till:
        op, arg = t_path[i], t_path[i + 1]
        if type(arg) in (Spec, TType, Literal):
            arg = scope[glom](target, arg, scope)
        if op == '.':
            try:
                cur = getattr(cur, arg)
            except AttributeError as e:
                pae = PathAccessError(e, Path(_t), i // 2)
        elif op == '[':
            try:
                cur = cur[arg]
            except (KeyError, IndexError, TypeError) as e:
                pae = PathAccessError(e, Path(_t), i // 2)
        elif op == 'P':
            # Path type stuff (fuzzy match)
            get = scope[TargetRegistry].get_handler('get', cur, path=t_path[2:i+2:2])
            try:
                cur = get(cur, arg)
            except Exception as e:
                pae = PathAccessError(e, Path(_t), i // 2)
        elif op == '(':
            args, kwargs = arg
            scope[Path] += t_path[2:i+2:2]
            cur = scope[glom](
                target, Call(cur, args, kwargs), scope)
            # call with target rather than cur,
            # because it is probably more intuitive
            # if args to the call "reset" their path
            # e.g. "T.a" should mean the same thing
            # in both of these specs: T.a and T.b(T.a)
        if pae:
            raise pae
        i += 2
    if root is A:
        op, arg = t_path[-2:]
        if op == '[':
            cur[arg] = target
        elif op == '.':
            setattr(cur, arg, target)
        elif op == 'P':
            _assign = scope[TargetRegistry].get_handler('assign', cur)
            try:
                _assign(cur, arg, target)
            except Exception as e:
                from .mutation import PathAssignError  # TODO: circular
                raise PathAssignError(e, Path(_t), i // 2 + 1)
        else:  # pragma: no cover
            raise ValueError('unsupported operation for assignment')
    return cur


T = TType()  # target aka Mr. T aka "this"
S = TType()  # like T, but means grab stuff from Scope, not Target
A = TType()  # like S, but means assign target to scope

_T_PATHS[T] = (T,)
_T_PATHS[S] = (S,)
_T_PATHS[A] = (A,)
UP = make_sentinel('UP')
ROOT = make_sentinel('ROOT')


def _format_t(path, root=T):
    prepr = [{T: 'T', S: 'S', A: 'A'}[root]]
    i = 0
    while i < len(path):
        op, arg = path[i], path[i + 1]
        if op == '.':
            prepr.append('.' + arg)
        elif op == '[':
            prepr.append("[%s]" % (bbrepr(arg),))
        elif op == '(':
            args, kwargs = arg
            prepr.append(format_invocation(args=args, kwargs=kwargs, repr=bbrepr))
        elif op == 'P':
            return _format_path(path)
        i += 2
    return "".join(prepr)


class Val(object):
    """Val objects are specs which evaluate to the wrapped value.

    >>> target = {'a': {'b': 'c'}}
    >>> spec = {'a': 'a.b', 'readability': Val('counts')}
    >>> pprint(glom(target, spec))
    {'a': 'c', 'readability': 'counts'}

    Instead of accessing ``'counts'`` as a key like it did with
    ``'a.b'``, :func:`~glom.glom` just unwrapped the Val and
    included the value.

    :class:`~glom.Val` takes one argument, the value to be returned.
    """
    def __init__(self, val):
        self.val = val

    def glomit(self, target, scope):
        return self.val

    def __repr__(self):
        cn = self.__class__.__name__
        return '%s(%s)' % (cn, bbrepr(self.val))


class _Vars(object):
    """
    This is the run-time partner of :class:`Vars` -- this is what
    actually lives in the scope and stores run-time values.
    """
    def __init__(self, base, defaults):
        self.__dict__ = dict(base)
        self.__dict__.update(defaults)

    def __repr__(self):
        return "Vars(%s)" % bbrepr(self.__dict__)


class Vars(object):
    """
    :class:`Vars` is a helper that can be used with `Let` in order to
    store shared mutable state.

    Takes the same arguments as `dict()`.

    Arguments here should be thought of the same way as default arguments
    to a function.  Each time the spec is evaluated, the same arguments
    will be referenced; so, think carefully about mutable data structures.
    """
    def __init__(self, base=(), **kw):
        dict(base)  # ensure it is a dict-compatible first arg
        self.base = base
        self.defaults = kw

    def glomit(self, target, spec):
        return _Vars(self.base, self.defaults)

    def __repr__(self):
        args = [
            "%s=%s" % (key, bbrepr(val))
            for key, val in self.defaults.items()]
        if self.base:
            args = [bbrepr(self.base)] + args
        return "%s(%s)" % (self.__class__.__name__, ", ".join(args))


class Let(object):
    """
    This specifier type assigns variables to the scope.

    >>> target = {'data': {'val': 9}}
    >>> spec = (Let(value=T['data']['val']), {'val': S['value']})
    >>> glom(target, spec)
    {'val': 9}
    """
    def __init__(self, **kw):
        if not kw:
            raise TypeError('expected at least one keyword argument')
        self._binding = kw

    def glomit(self, target, scope):
        scope.update({
            k: scope[glom](target, v, scope) for k, v in self._binding.items()})
        return target

    def __repr__(self):
        cn = self.__class__.__name__
        return format_invocation(cn, kwargs=self._binding, repr=bbrepr)


<<<<<<< HEAD
class CheckError(GlomError):
    """This :exc:`GlomError` subtype is raised when target data fails to
    pass a :class:`Check`'s specified validation.

    An uncaught ``CheckError`` looks like this::

       >>> target = {'a': {'b': 'c'}}
       >>> glom(target, {'b': ('a.b', Check(type=int))})
       Traceback (most recent call last):
       ...
       CheckError: target at path ['a.b'] failed check, got error: "expected type to be 'int', found type 'str'"

    If the ``Check`` contains more than one condition, there may be
    more than one error message. The string rendition of the
    ``CheckError`` will include all messages.

    You can also catch the ``CheckError`` and programmatically access
    messages through the ``msgs`` attribute on the ``CheckError``
    instance.

    .. note::

       As of 2018-07-05 (glom v18.2.0), the validation subsystem is
       still very new. Exact error message formatting may be enhanced
       in future releases.

    """
    def __init__(self, msgs, check, path):
        self.msgs = msgs
        self.check_obj = check
        self.path = path

    def get_message(self):
        msg = 'target at path %s failed check,' % self.path
        if self.check_obj.spec is not T:
            msg += ' subtarget at %r' % (self.check_obj.spec,)
        if len(self.msgs) == 1:
            msg += ' got error: %r' % (self.msgs[0],)
        else:
            msg += ' got %s errors: %r' % (len(self.msgs), self.msgs)
        return msg

    def __copy__(self):
        # py27 struggles to copy PAE without this method
        return type(self)(self.msgs, self.check_obj, self.path)

    def __repr__(self):
        cn = self.__class__.__name__
        return '%s(%r, %r, %r)' % (cn, self.msgs, self.check_obj, self.path)


RAISE = make_sentinel('RAISE')  # flag object for "raise on check failure"


class Check(object):
    """Check objects are used to make assertions about the target data,
    and either pass through the data or raise exceptions if there is a
    problem.

    If any check condition fails, a :class:`~glom.CheckError` is raised.

    Args:

       spec: a sub-spec to extract the data to which other assertions will
          be checked (defaults to applying checks to the target itself)
       type: a type or sequence of types to be checked for exact match
       equal_to: a value to be checked for equality match ("==")
       validate: a callable or list of callables, each representing a
          check condition. If one or more return False or raise an
          exception, the Check will fail.
       instance_of: a type or sequence of types to be checked with isinstance()
       one_of: an iterable of values, any of which can match the target ("in")
       default: an optional default value to replace the value when the check fails
                (if default is not specified, GlomCheckError will be raised)

    Aside from *spec*, all arguments are keyword arguments. Each
    argument, except for *default*, represent a check
    condition. Multiple checks can be passed, and if all check
    conditions are left unset, Check defaults to performing a basic
    truthy check on the value.

    """
    # TODO: the next level of Check would be to play with the Scope to
    # allow checking to continue across the same level of
    # dictionary. Basically, collect as many errors as possible before
    # raising the unified CheckError.
    def __init__(self, spec=T, **kwargs):
        self.spec = spec
        self._orig_kwargs = dict(kwargs)
        self.default = kwargs.pop('default', RAISE)

        def _get_arg_val(name, cond, func, val, can_be_empty=True):
            if val is _MISSING:
                return ()
            if not is_iterable(val):
                val = (val,)
            elif not val and not can_be_empty:
                raise ValueError('expected %r argument to contain at least one value,'
                                 ' not: %r' % (name, val))
            for v in val:
                if not func(v):
                    raise ValueError('expected %r argument to be %s, not: %r'
                                     % (name, cond, v))
            return val

        # if there are other common validation functions, maybe a
        # small set of special strings would work as valid arguments
        # to validate, too.
        def truthy(val):
            return bool(val)

        validate = kwargs.pop('validate', _MISSING if kwargs else truthy)
        type_arg = kwargs.pop('type', _MISSING)
        instance_of = kwargs.pop('instance_of', _MISSING)
        equal_to = kwargs.pop('equal_to', _MISSING)
        one_of = kwargs.pop('one_of', _MISSING)
        if kwargs:
            raise TypeError('unexpected keyword arguments: %r' % kwargs.keys())

        self.validators = _get_arg_val('validate', 'callable', callable, validate)
        self.instance_of = _get_arg_val('instance_of', 'a type',
                                        lambda x: isinstance(x, type), instance_of, False)
        self.types = _get_arg_val('type', 'a type',
                                  lambda x: isinstance(x, type), type_arg, False)

        if equal_to is not _MISSING:
            self.vals = (equal_to,)
            if one_of is not _MISSING:
                raise TypeError('expected "one_of" argument to be unset when'
                                ' "equal_to" argument is passed')
        elif one_of is not _MISSING:
            if not is_iterable(one_of):
                raise ValueError('expected "one_of" argument to be iterable'
                                 ' , not: %r' % one_of)
            if not one_of:
                raise ValueError('expected "one_of" to contain at least'
                                 ' one value, not: %r' % (one_of,))
            self.vals = one_of
        else:
            self.vals = ()
        return

    class _ValidationError(Exception):
        "for internal use inside of Check only"
        pass

    def glomit(self, target, scope):
        ret = target
        errs = []
        if self.spec is not T:
            target = scope[glom](target, self.spec, scope)
        if self.types and type(target) not in self.types:
            if self.default is not RAISE:
                return self.default
            errs.append('expected type to be %r, found type %r' %
                        (self.types[0].__name__ if len(self.types) == 1
                         else tuple([t.__name__ for t in self.types]),
                         type(target).__name__))

        if self.vals and target not in self.vals:
            if self.default is not RAISE:
                return self.default
            if len(self.vals) == 1:
                errs.append("expected {}, found {}".format(self.vals[0], target))
            else:
                errs.append('expected one of {}, found {}'.format(self.vals, target))

        if self.validators:
            for i, validator in enumerate(self.validators):
                try:
                    res = validator(target)
                    if res is False:
                        raise self._ValidationError
                except Exception as e:
                    msg = ('expected %r check to validate target'
                           % getattr(validator, '__name__', None) or ('#%s' % i))
                    if type(e) is self._ValidationError:
                        if self.default is not RAISE:
                            return self.default
                    else:
                        msg += ' (got exception: %r)' % e
                    errs.append(msg)

        if self.instance_of and not isinstance(target, self.instance_of):
            # TODO: can these early returns be done without so much copy-paste?
            # (early return to avoid potentially expensive or even error-causeing
            # string formats)
            if self.default is not RAISE:
                return self.default
            errs.append('expected instance of %r, found instance of %r' %
                        (self.instance_of[0].__name__ if len(self.instance_of) == 1
                         else tuple([t.__name__ for t in self.instance_of]),
                         type(target).__name__))

        if errs:
            # TODO: due to the usage of basic path (not a Path
            # object), the format can be a bit inconsistent here
            # (e.g., 'a.b' and ['a', 'b'])
            raise CheckError(errs, self, scope[Path])
        return ret

    def __repr__(self):
        cn = self.__class__.__name__
        posargs = (self.spec,) if self.spec is not T else ()
        return format_invocation(cn, posargs, self._orig_kwargs, repr=bbrepr)
=======
def _format_t(path, root=T):
    prepr = ['T' if root is T else 'S']
    i = 0
    while i < len(path):
        op, arg = path[i], path[i + 1]
        if op == '.':
            prepr.append('.' + arg)
        elif op == '[':
            prepr.append("[%s]" % (bbrepr(arg),))
        elif op == '(':
            args, kwargs = arg
            prepr.append(format_invocation(args=args, kwargs=kwargs, repr=bbrepr))
        elif op == 'P':
            return _format_path(path)
        i += 2
    return "".join(prepr)
>>>>>>> 22f9534e


class Auto(object):
    """
    Switch to Auto mode (the default)

    TODO: this seems like it should be a sub-class of class Spec() --
    if Spec() could help define the interface for new "modes" or dialects
    that would also help make match mode feel less duct-taped on
    """
    def __init__(self, spec=None):
        self.spec = spec

    def glomit(self, target, scope):
        scope[MODE] = AUTO
        return scope[glom](target, self.spec, scope)

    def __repr__(self):
        cn = self.__class__.__name__
        rpr = '' if self.spec is None else bbrepr(self.spec)
        return '%s(%s)' % (cn, rpr)


class _AbstractIterable(_AbstractIterableBase):
    __metaclass__ = ABCMeta
    @classmethod
    def __subclasshook__(cls, C):
        if C in (str, bytes):
            return False
        return callable(getattr(C, "__iter__", None))


def _get_sequence_item(target, index):
    return target[int(index)]


# handlers are 3-arg callables, with args (spec, target, scope)
# spec is the first argument for convenience in the case
# that the handler is a method of the spec type
def _handle_dict(target, spec, scope):
    ret = type(spec)()  # TODO: works for dict + ordereddict, but sufficient for all?
    for field, subspec in spec.items():
        val = scope[glom](target, subspec, scope)
        if val is SKIP:
            continue
        if type(field) in (Spec, TType):
            field = scope[glom](target, field, scope)
        ret[field] = val
    return ret


def _handle_list(target, spec, scope):
    subspec = spec[0]
    iterate = scope[TargetRegistry].get_handler('iterate', target, path=scope[Path])
    try:
        iterator = iterate(target)
    except Exception as e:
        raise TypeError('failed to iterate on instance of type %r at %r (got %r)'
                        % (target.__class__.__name__, Path(*scope[Path]), e))
    ret = []
    base_path = scope[Path]
    for i, t in enumerate(iterator):
        scope[Path] = base_path + [i]
        val = scope[glom](t, subspec, scope)
        if val is SKIP:
            continue
        if val is STOP:
            break
        ret.append(val)
    return ret


def _handle_tuple(target, spec, scope):
    res = target
    for subspec in spec:
        nxt = scope[glom](res, subspec, scope)
        if nxt is SKIP:
            continue
        if nxt is STOP:
            break
        res = nxt
        # this makes it so that specs in a tuple effectively nest.
        scope = scope[LAST_CHILD_SCOPE]
        if not isinstance(subspec, list):
            scope[Path] += [getattr(subspec, '__name__', subspec)]
    return res


class TargetRegistry(object):
    '''
    responsible for registration of target types for iteration
    and attribute walking
    '''
    def __init__(self, register_default_types=True):
        self._op_type_map = {}
        self._op_type_tree = {}  # see _register_fuzzy_type for details

        self._op_auto_map = OrderedDict()  # op name to function that returns handler function

        self._register_builtin_ops()

        if register_default_types:
            self._register_default_types()
        return

    def get_handler(self, op, obj, path=None, raise_exc=True):
        """for an operation and object **instance**, obj, return the
        closest-matching handler function, raising UnregisteredTarget
        if no handler can be found for *obj* (or False if
        raise_exc=False)

        """
        ret = False
        obj_type = type(obj)
        type_map = self.get_type_map(op)
        if type_map:
            try:
                ret = type_map[obj_type]
            except KeyError:
                type_tree = self._op_type_tree.get(op, {})
                closest = self._get_closest_type(obj, type_tree=type_tree)
                if closest is None:
                    ret = False
                else:
                    ret = type_map[closest]

        if ret is False and raise_exc:
            raise UnregisteredTarget(op, obj_type, type_map=type_map, path=path)

        return ret

    def get_type_map(self, op):
        try:
            return self._op_type_map[op]
        except KeyError:
            return OrderedDict()

    def _get_closest_type(self, obj, type_tree):
        default = None
        for cur_type, sub_tree in type_tree.items():
            if isinstance(obj, cur_type):
                sub_type = self._get_closest_type(obj, type_tree=sub_tree)
                ret = cur_type if sub_type is None else sub_type
                return ret
        return default

    def _register_default_types(self):
        self.register(object)
        self.register(dict, get=operator.getitem)
        self.register(list, get=_get_sequence_item)
        self.register(tuple, get=_get_sequence_item)
        self.register(_AbstractIterable, iterate=iter)

    def _register_fuzzy_type(self, op, new_type, _type_tree=None):
        """Build a "type tree", an OrderedDict mapping registered types to
        their subtypes

        The type tree's invariant is that a key in the mapping is a
        valid parent type of all its children.

        Order is preserved such that non-overlapping parts of the
        subtree take precedence by which was most recently added.
        """
        if _type_tree is None:
            try:
                _type_tree = self._op_type_tree[op]
            except KeyError:
                _type_tree = self._op_type_tree[op] = OrderedDict()

        registered = False
        for cur_type, sub_tree in list(_type_tree.items()):
            if issubclass(cur_type, new_type):
                sub_tree = _type_tree.pop(cur_type)  # mutation for recursion brevity
                try:
                    _type_tree[new_type][cur_type] = sub_tree
                except KeyError:
                    _type_tree[new_type] = OrderedDict({cur_type: sub_tree})
                registered = True
            elif issubclass(new_type, cur_type):
                _type_tree[cur_type] = self._register_fuzzy_type(op, new_type, _type_tree=sub_tree)
                registered = True
        if not registered:
            _type_tree[new_type] = OrderedDict()
        return _type_tree

    def register(self, target_type, **kwargs):
        if not isinstance(target_type, type):
            raise TypeError('register expected a type, not an instance: %r' % (target_type,))
        exact = kwargs.pop('exact', None)
        new_op_map = dict(kwargs)

        for op_name in sorted(set(self._op_auto_map.keys()) | set(new_op_map.keys())):
            cur_type_map = self._op_type_map.setdefault(op_name, OrderedDict())

            if op_name in new_op_map:
                handler = new_op_map[op_name]
            elif target_type in cur_type_map:
                handler = cur_type_map[target_type]
            else:
                try:
                    handler = self._op_auto_map[op_name](target_type)
                except Exception as e:
                    raise TypeError('error while determining support for operation'
                                    ' "%s" on target type: %s (got %r)'
                                    % (op_name, target_type.__name__, e))
            if handler is not False and not callable(handler):
                raise TypeError('expected handler for op "%s" to be'
                                ' callable or False, not: %r' % (op_name, handler))
            new_op_map[op_name] = handler

        for op_name, handler in new_op_map.items():
            self._op_type_map[op_name][target_type] = handler

        if not exact:
            for op_name in new_op_map:
                self._register_fuzzy_type(op_name, target_type)

        return

    def register_op(self, op_name, auto_func=None, exact=False):
        """add operations beyond the builtins ('get' and 'iterate' at the time
        of writing).

        auto_func is a function that when passed a type, returns a
        handler associated with op_name if it's supported, or False if
        it's not.

        See glom.core.register_op() for the global version used by
        extensions.
        """
        if not isinstance(op_name, basestring):
            raise TypeError('expected op_name to be a text name, not: %r' % (op_name,))
        if auto_func is None:
            auto_func = lambda t: False
        elif not callable(auto_func):
            raise TypeError('expected auto_func to be callable, not: %r' % (auto_func,))

        # determine support for any previously known types
        known_types = set(sum([list(m.keys()) for m
                               in self._op_type_map.values()], []))
        type_map = self._op_type_map.get(op_name, OrderedDict())
        type_tree = self._op_type_tree.get(op_name, OrderedDict())
        for t in known_types:
            if t in type_map:
                continue
            try:
                handler = auto_func(t)
            except Exception as e:
                raise TypeError('error while determining support for operation'
                                ' "%s" on target type: %s (got %r)'
                                % (op_name, t.__name__, e))
            if handler is not False and not callable(handler):
                raise TypeError('expected handler for op "%s" to be'
                                ' callable or False, not: %r' % (op_name, handler))
            type_map[t] = handler

        if not exact:
            for t in known_types:
                self._register_fuzzy_type(op_name, t, _type_tree=type_tree)

        self._op_type_map[op_name] = type_map
        self._op_type_tree[op_name] = type_tree
        self._op_auto_map[op_name] = auto_func

    def _register_builtin_ops(self):
        def _get_iterable_handler(type_obj):
            return iter if callable(getattr(type_obj, '__iter__', None)) else False

        self.register_op('iterate', _get_iterable_handler)
        self.register_op('get', lambda _: getattr)


_DEFAULT_SCOPE = ChainMap({})


def glom(target, spec, **kwargs):
    """Access or construct a value from a given *target* based on the
    specification declared by *spec*.

    Accessing nested data, aka deep-get:

    >>> target = {'a': {'b': 'c'}}
    >>> glom(target, 'a.b')
    'c'

    Here the *spec* was just a string denoting a path,
    ``'a.b.``. As simple as it should be. The next example shows
    how to use nested data to access many fields at once, and make
    a new nested structure.

    Constructing, or restructuring more-complicated nested data:

    >>> target = {'a': {'b': 'c', 'd': 'e'}, 'f': 'g', 'h': [0, 1, 2]}
    >>> spec = {'a': 'a.b', 'd': 'a.d', 'h': ('h', [lambda x: x * 2])}
    >>> output = glom(target, spec)
    >>> pprint(output)
    {'a': 'c', 'd': 'e', 'h': [0, 2, 4]}

    ``glom`` also takes a keyword-argument, *default*. When set,
    if a ``glom`` operation fails with a :exc:`GlomError`, the
    *default* will be returned, very much like
    :meth:`dict.get()`:

    >>> glom(target, 'a.xx', default='nada')
    'nada'

    The *skip_exc* keyword argument controls which errors should
    be ignored.

    >>> glom({}, lambda x: 100.0 / len(x), default=0.0, skip_exc=ZeroDivisionError)
    0.0

    Args:
       target (object): the object on which the glom will operate.
       spec (object): Specification of the output object in the form
         of a dict, list, tuple, string, other glom construct, or
         any composition of these.
       default (object): An optional default to return in the case
         an exception, specified by *skip_exc*, is raised.
       skip_exc (Exception): An optional exception or tuple of
         exceptions to ignore and return *default* (None if
         omitted). If *skip_exc* and *default* are both not set,
         glom raises errors through.
       scope (dict): Additional data that can be accessed
         via S inside the glom-spec.

    It's a small API with big functionality, and glom's power is
    only surpassed by its intuitiveness. Give it a whirl!

    """
    # TODO: check spec up front
    default = kwargs.pop('default', None if 'skip_exc' in kwargs else _MISSING)
    skip_exc = kwargs.pop('skip_exc', () if default is _MISSING else GlomError)
    glom_debug = kwargs.pop('glom_debug', GLOM_DEBUG)
    scope = _DEFAULT_SCOPE.new_child({
        Path: kwargs.pop('path', []),
        Inspect: kwargs.pop('inspector', None),
        MODE: AUTO,
        'globals': Vars(),
    })
    scope[UP] = scope
    scope[ROOT] = scope
    scope[T] = target
    scope.update(kwargs.pop('scope', {}))
    err = None
    if kwargs:
        raise TypeError('unexpected keyword args: %r' % sorted(kwargs.keys()))
    try:
        try:
            ret = _glom(target, spec, scope)
        except skip_exc:
            if default is _MISSING:
                raise
            ret = default
    except Exception as e:
        if glom_debug:
            raise
        if isinstance(e, GlomError):
            # need to change id or else py3 seems to not let us truncate the
            # stack trace with the explicit "raise err" below
            err = copy.copy(e)
        else:
            err = GlomError.wrap(e)
        if isinstance(err, GlomError):
            err._finalize(scope[ERROR_SCOPE])
        else:  # wrapping failed, fall back to default behavior
            raise

    if err:
        raise err
    return ret


def _glom(target, spec, scope):
    parent = scope
    scope = scope.new_child()
    parent[LAST_CHILD_SCOPE] = scope
    scope[T] = target
    scope[Spec] = spec
    scope[UP] = parent

    try:
        if isinstance(spec, TType):  # must go first, due to callability
            return _t_eval(target, spec, scope)
        elif callable(getattr(spec, 'glomit', None)):
            return spec.glomit(target, scope)

        return scope[MODE](target, spec, scope)
    except Exception:
        scope[ROOT].setdefault(ERROR_SCOPE, scope)
        raise


def AUTO(target, spec, scope):
    if isinstance(spec, dict):
        return _handle_dict(target, spec, scope)
    elif isinstance(spec, list):
        return _handle_list(target, spec, scope)
    elif isinstance(spec, tuple):
        return _handle_tuple(target, spec, scope)
    elif isinstance(spec, basestring):
        return Path.from_text(spec).glomit(target, scope)
    elif callable(spec):
        return spec(target)

    raise TypeError('expected spec to be dict, list, tuple, callable, string,'
                    ' or other Spec-like type, not: %r' % (spec,))


_DEFAULT_SCOPE.update({
    glom: _glom,
    TargetRegistry: TargetRegistry(register_default_types=True),
})


def register(target_type, **kwargs):
    """Register *target_type* so :meth:`~Glommer.glom()` will
    know how to handle instances of that type as targets.

    Args:
       target_type (type): A type expected to appear in a glom()
          call target
       get (callable): A function which takes a target object and
          a name, acting as a default accessor. Defaults to
          :func:`getattr`.
       iterate (callable): A function which takes a target object
          and returns an iterator. Defaults to :func:`iter` if
          *target_type* appears to be iterable.
       exact (bool): Whether or not to match instances of subtypes
          of *target_type*.

    .. note::

       The module-level :func:`register()` function affects the
       module-level :func:`glom()` function's behavior. If this
       global effect is undesirable for your application, or
       you're implementing a library, consider instantiating a
       :class:`Glommer` instance, and using the
       :meth:`~Glommer.register()` and :meth:`Glommer.glom()`
       methods instead.

    """
    _DEFAULT_SCOPE[TargetRegistry].register(target_type, **kwargs)
    return


def register_op(op_name, **kwargs):
    """For extension authors needing to add operations beyond the builtin
    'get' and 'iterate' to the default scope. See TargetRegistry for more details.
    """
    _DEFAULT_SCOPE[TargetRegistry].register_op(op_name, **kwargs)
    return


class Glommer(object):
    """The :class:`Glommer` type mostly serves to encapsulate type
    registration context so that advanced uses of glom don't need to
    worry about stepping on each other.

    Glommer objects are lightweight and, once instantiated, provide
    a :func:`glom()` method:

    >>> glommer = Glommer()
    >>> glommer.glom({}, 'a.b.c', default='d')
    'd'
    >>> Glommer().glom({'vals': list(range(3))}, ('vals', len))
    3

    Instances also provide :meth:`~Glommer.register()` method for
    localized control over type handling.

    Args:
       register_default_types (bool): Whether or not to enable the
          handling behaviors of the default :func:`glom()`. These
          default actions include dict access, list and iterable
          iteration, and generic object attribute access. Defaults to
          True.

    """
    def __init__(self, **kwargs):
        register_default_types = kwargs.pop('register_default_types', True)
        scope = kwargs.pop('scope', _DEFAULT_SCOPE)

        # this "freezes" the scope in at the time of construction
        self.scope = ChainMap(dict(scope))
        self.scope[TargetRegistry] = TargetRegistry(register_default_types=register_default_types)

    def register(self, target_type, **kwargs):
        """Register *target_type* so :meth:`~Glommer.glom()` will
        know how to handle instances of that type as targets.

        Args:
           target_type (type): A type expected to appear in a glom()
              call target
           get (callable): A function which takes a target object and
              a name, acting as a default accessor. Defaults to
              :func:`getattr`.
           iterate (callable): A function which takes a target object
              and returns an iterator. Defaults to :func:`iter` if
              *target_type* appears to be iterable.
           exact (bool): Whether or not to match instances of subtypes
              of *target_type*.

        .. note::

           The module-level :func:`register()` function affects the
           module-level :func:`glom()` function's behavior. If this
           global effect is undesirable for your application, or
           you're implementing a library, consider instantiating a
           :class:`Glommer` instance, and using the
           :meth:`~Glommer.register()` and :meth:`Glommer.glom()`
           methods instead.

        """
        exact = kwargs.pop('exact', False)
        self.scope[TargetRegistry].register(target_type, exact=exact, **kwargs)
        return

    def glom(self, target, spec, **kwargs):
        return glom(target, spec, scope=self.scope, **kwargs)


class Fill(object):
    """A specifier type which switches to glom into "fill-mode". For the
    spec contained within the Fill, glom will only interpret explicit
    specifier types (including T objects). Whereas the default mode
    has special interpretations for each of these builtins, fill-mode
    takes a lighter touch, making Fill great for "filling out" Python
    literals, like tuples, dicts, sets, and lists.

    >>> target = {'data': [0, 2, 4]}
    >>> spec = Fill((T['data'][2], T['data'][0]))
    >>> glom(target, spec)
    (4, 0)

    As you can see, glom's usual built-in tuple item chaining behavior
    has switched into a simple tuple constructor.

    (Sidenote for Lisp fans: Fill is like glom's quasi-quoting.)

    """
    def __init__(self, spec=None):
        self.spec = spec

    def glomit(self, target, scope):
        scope[MODE] = FILL
        return scope[glom](target, self.spec, scope)

    def fill(self, target):
        return glom(target, self)

    def __repr__(self):
        cn = self.__class__.__name__
        rpr = '' if self.spec is None else bbrepr(self.spec)
        return '%s(%s)' % (cn, rpr)


def FILL(target, spec, scope):
    # TODO: register an operator or two for the following to allow
    # extension. This operator can probably be shared with the
    # upcoming traversal/remap feature.
    recurse = lambda val: scope[glom](target, val, scope)
    if type(spec) is dict:
        return {recurse(key): recurse(val) for key, val in spec.items()}
    if type(spec) in (list, tuple, set, frozenset):
        result = [recurse(val) for val in spec]
        if type(spec) is list:
            return result
        return type(spec)(result)
    if callable(spec):
        return spec(target)
    return spec<|MERGE_RESOLUTION|>--- conflicted
+++ resolved
@@ -1560,7 +1560,6 @@
         return format_invocation(cn, kwargs=self._binding, repr=bbrepr)
 
 
-<<<<<<< HEAD
 class CheckError(GlomError):
     """This :exc:`GlomError` subtype is raised when target data fails to
     pass a :class:`Check`'s specified validation.
@@ -1766,24 +1765,6 @@
         cn = self.__class__.__name__
         posargs = (self.spec,) if self.spec is not T else ()
         return format_invocation(cn, posargs, self._orig_kwargs, repr=bbrepr)
-=======
-def _format_t(path, root=T):
-    prepr = ['T' if root is T else 'S']
-    i = 0
-    while i < len(path):
-        op, arg = path[i], path[i + 1]
-        if op == '.':
-            prepr.append('.' + arg)
-        elif op == '[':
-            prepr.append("[%s]" % (bbrepr(arg),))
-        elif op == '(':
-            args, kwargs = arg
-            prepr.append(format_invocation(args=args, kwargs=kwargs, repr=bbrepr))
-        elif op == 'P':
-            return _format_path(path)
-        i += 2
-    return "".join(prepr)
->>>>>>> 22f9534e
 
 
 class Auto(object):
